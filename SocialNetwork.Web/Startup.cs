﻿using FluentValidation;
using FluentValidation.AspNetCore;
using Microsoft.AspNetCore.Http.Connections;
using Microsoft.EntityFrameworkCore;
using Newtonsoft.Json.Converters;
using SocialNetwork.BLL.Services;
using SocialNetwork.BLL.Services.Interfaces;
using SocialNetwork.BLL.Settings;
using SocialNetwork.DAL;
using SocialNetwork.DAL.Options;
using SocialNetwork.DAL.Repository;
using SocialNetwork.DAL.Repository.Interfaces;
using SocialNetwork.Web.Extensions;
using SocialNetwork.Web.Helpers;
using SocialNetwork.Web.Hubs;
using SocialNetwork.Web.Validators;
using Swashbuckle.AspNetCore.SwaggerUI;

namespace SocialNetwork.Web;

public class Startup
{
    public Startup(IConfiguration configuration)
    {
        Configuration = configuration;
    }

    public IConfiguration Configuration { get; }

    //service to adding dependency injection 
    public void ConfigureServices(IServiceCollection services)
    {
        services.AddControllers().AddNewtonsoftJson(opt => 
            opt.SerializerSettings.Converters.Add(new StringEnumConverter()));

        //Options
        services.Configure<MailSettingsOptions>(Configuration.GetSection("MailSettings"));
        services.Configure<TemplatePatheOptions>(Configuration.GetSection("TemplatePathes"));
        services.Configure<ResetPasswordLink>(Configuration.GetSection("ResetPasswordLink"));
        services.Configure<CacheOptions>(Configuration.GetSection("CacheOptions"));
        services.Configure<RoleOption>(Configuration.GetSection("Roles"));
        services.Configure<HexKey>(Configuration.GetSection("HexKey"));
        
        //automapper
        services.AddAutoMapper(typeof(Startup));

        //inject dependency of FluentValidation
        services.AddFluentValidationAutoValidation();
        services.AddFluentValidationClientsideAdapters();
        services.AddValidatorsFromAssemblyContaining<UserValidator>();
        services.AddValidatorsFromAssemblyContaining<UserUpdateValidator>(); //added update validator in controller
        services.AddValidatorsFromAssemblyContaining<AuthorizeValidator>();
        services.AddValidatorsFromAssemblyContaining<ChatValidator>();
<<<<<<< HEAD
        services.AddValidatorsFromAssemblyContaining<ResetPasswordEmailValidator>();
        services.AddSingleton(typeof(CacheService<>));
=======
>>>>>>> d4631fc0
        
        services.AddJwtAuth();

        services.AddSignalR();
        services.AddSingleton<TokenHelper>();
        services.AddScoped<IUserRepository, UserRepository>();
        services.AddScoped<IUserService, UserService>();
        services.AddScoped<IFriendshipRepository, FriendshipRepository>();
        services.AddScoped<IFriendshipService, FriendshipService>();
        
        services.AddScoped<IFriendRequestRepository, FriendRequestRepository>();
        services.AddScoped<IFriendRequestService, FriendRequestService>();
        
        services.AddScoped<IChatService,ChatService>();
        services.AddScoped<IChatRepository,ChatRepository>();
        services.AddScoped<IRoleRepository,RoleRepository>();
        services.AddScoped<IChatMemberRepository,ChatMemberRepository>();

        services.AddScoped<IMailService, MailService>();
        services.AddScoped<IMessageRepository, MessageRepository>();
        services.AddScoped<IMessageService, MessageService>();


        services.AddScoped<IBlackListService, BlackListService>();
        services.AddScoped<IBlackListRepository, BlackListRepository>();


        services.AddScoped<IReactionService, ReactionService>();
        services.AddScoped<IReactionRepository, ReactionRepository>();
        

        var connectionString = Environment.GetEnvironmentVariable("SQLSERVER_CONNECTION_STRING") ?? Configuration.GetConnectionString("ConnectionString");

        services.AddDbContext<SocialNetworkDbContext>(options =>
            options.UseSqlServer(connectionString));
        
        services.AddSwagger();
    }

    public void Configure(IApplicationBuilder app, IWebHostEnvironment env)
    {
        //check current project configuration
        if (env.IsDevelopment())
        {
            app.UseDeveloperExceptionPage();
        }
        else
        {
            app.UseExceptionHandler("/Error");
            app.UseHsts();
        }
        app.UseMiddleware<ErrorHandlingMiddleware>(); 

        app.UseRouting();
        app.UseCors(b => b.AllowAnyOrigin().AllowAnyMethod().AllowAnyHeader());

        app.UseAuthentication();
        app.UseAuthorization();
        app.UseStaticFiles();
        
        app.UseEndpoints(endpoints =>
        {
            endpoints.MapDefaultControllerRoute();
            endpoints.MapHub<ChatHub>("/chatHub", options =>
            {
                options.Transports = HttpTransportType.LongPolling | HttpTransportType.WebSockets;
            });
        });
        
        app.UseSwagger();
        app.UseSwaggerUI(c =>
        {
            c.SwaggerEndpoint("/swagger/v1/swagger.json", "My API V1");
            c.RoutePrefix = string.Empty; 
            c.DocExpansion(DocExpansion.List); 
        });
    }
}<|MERGE_RESOLUTION|>--- conflicted
+++ resolved
@@ -3,6 +3,7 @@
 using Microsoft.AspNetCore.Http.Connections;
 using Microsoft.EntityFrameworkCore;
 using Newtonsoft.Json.Converters;
+using SocialNetwork.BL.Settings;
 using SocialNetwork.BLL.Services;
 using SocialNetwork.BLL.Services.Interfaces;
 using SocialNetwork.BLL.Settings;
@@ -51,11 +52,7 @@
         services.AddValidatorsFromAssemblyContaining<UserUpdateValidator>(); //added update validator in controller
         services.AddValidatorsFromAssemblyContaining<AuthorizeValidator>();
         services.AddValidatorsFromAssemblyContaining<ChatValidator>();
-<<<<<<< HEAD
         services.AddValidatorsFromAssemblyContaining<ResetPasswordEmailValidator>();
-        services.AddSingleton(typeof(CacheService<>));
-=======
->>>>>>> d4631fc0
         
         services.AddJwtAuth();
 
