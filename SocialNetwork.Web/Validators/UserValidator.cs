﻿using FluentValidation;
using SocialNetwork.BL.Models;
using SocialNetwork.Web.Models;

namespace SocialNetwork.Web.Validators;

public class UserValidator : AbstractValidator<UserCreateViewModel>
{
    public UserValidator()
    {
        
        RuleFor(x => x.Login).NotEmpty().NotNull()
            .Length(6,30)
            .Matches("^[a-zA-Z0-9_-]*$")
            .WithMessage("Not a valid login format. Only Latin letters, digits, underscore and hyphen are allowed.");
        
        RuleFor(x => x.Password).NotEmpty().NotNull()
            .Length(8, 50)
<<<<<<< HEAD
            .Matches("^[A-Za-z\\d!@#$%^&*()\\-_=+{};:,<.>]+$")
            .WithMessage("Not a valid password format. Only Latin letters, digits and this symbols ! @ # $ % ^ & * ( ) - _ = + { } ; : , < . > are allowed.");
=======
            .Matches("^[a-zA-Z0-9\\s\\S]*$")
            .WithMessage("Not a valid password format. Only Latin letters and digits are allowed.");
>>>>>>> bbb53dd6
        
        RuleFor(x => x.Profile)
            .NotNull()
            .SetValidator(new ProfileValidator());
    }
}<|MERGE_RESOLUTION|>--- conflicted
+++ resolved
@@ -16,13 +16,8 @@
         
         RuleFor(x => x.Password).NotEmpty().NotNull()
             .Length(8, 50)
-<<<<<<< HEAD
-            .Matches("^[A-Za-z\\d!@#$%^&*()\\-_=+{};:,<.>]+$")
-            .WithMessage("Not a valid password format. Only Latin letters, digits and this symbols ! @ # $ % ^ & * ( ) - _ = + { } ; : , < . > are allowed.");
-=======
             .Matches("^[a-zA-Z0-9\\s\\S]*$")
             .WithMessage("Not a valid password format. Only Latin letters and digits are allowed.");
->>>>>>> bbb53dd6
         
         RuleFor(x => x.Profile)
             .NotNull()
