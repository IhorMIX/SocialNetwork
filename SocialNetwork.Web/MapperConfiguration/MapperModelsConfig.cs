--- conflicted
+++ resolved
@@ -10,7 +10,7 @@
         public MapperModelsConfig()
         {
             CreateMap<UserCreateViewModel, UserModel>();
-<<<<<<< HEAD
+
             CreateMap<ProfileCreateViewModel, ProfileModel>();
             CreateMap<FriendshipModel, Friendship>().ReverseMap();
             CreateMap<ProfileFriendViewModel, ProfileModel>()
@@ -25,7 +25,7 @@
                 .ForMember(dest =>dest.AuthorizationInfo, opt=> opt.Ignore())
                 .ReverseMap()
                 .ForMember(dest => dest.id, opt => opt.MapFrom(src => src.Id));
-=======
+
             CreateMap<ProfileCreateViewModel, ProfileModel>();  
 
             CreateMap<ProfileUpdateViewModel, ProfileModel>(); //created map model based on ProfileUpdateViewModel
@@ -33,7 +33,7 @@
 
             CreateMap<ProfileModel, ProfileViewModel>(); //created map model based on ProfileGetViewModel
             CreateMap<UserModel, UserViewModel>(); //created map model based on UserGetViewModel
->>>>>>> c12221ce
+
 
             CreateMap<UserModel, User>()
                 .ForMember(dest => dest.ProfileId, opt => opt.Ignore())
