--- conflicted
+++ resolved
@@ -29,14 +29,12 @@
             CreatePaginationResultMapping<ChatViewModel, ChatModel>();
             CreatePaginationResultMapping<RoleViewModel, RoleModel>();
             CreatePaginationResultMapping<ChatMemberViewModel, ChatMemberModel>();
-<<<<<<< HEAD
-            CreatePaginationResultMapping<BannedUsersInGroupViewModel, BannedUserInGroupModel>();
-            CreatePaginationResultMapping<BannedUserList, BannedUserInGroupModel>();
-=======
             CreatePaginationResultMapping<MessageViewModel, MessageModel>();
             CreatePaginationResultMapping<BasePostViewModel, BasePostModel>();
             CreatePaginationResultMapping<UserPostViewModel, UserPostModel>();
->>>>>>> 34fef935
+            
+            CreatePaginationResultMapping<BannedUsersInGroupViewModel, BannedUserInGroupModel>();
+            CreatePaginationResultMapping<BannedUserList, BannedUserInGroupModel>();
             
 
             CreatePaginationResultMapping<GroupViewModel, GroupModel>();
@@ -235,7 +233,9 @@
                 .ForMember(dest => dest.Chat, opt => opt.Ignore())
                 .ForMember(dest => dest.Role, opt => opt.Ignore())
                 .ReverseMap();
-<<<<<<< HEAD
+            
+            CreateMap<NotificationEntity, BaseNotificationModel>().ReverseMap();
+           
 
             CreateMap<UserViewModel, GroupMemberModel>()
                 .ForMember(dest => dest.Group, opt => opt.Ignore())
@@ -245,11 +245,6 @@
             CreateMap<BaseNotificationEntity, BaseNotificationModel>().ReverseMap();
             CreateMap<BaseRequestEntity, BaseRequestModel>().ReverseMap();
 
-=======
-            
-            CreateMap<NotificationEntity, BaseNotificationModel>().ReverseMap();
-           
->>>>>>> 34fef935
             CreateMap<FriendRequestNotification, FriendRequestNotificationModel>()
                 .IncludeBase<NotificationEntity, BaseNotificationModel>();
 
@@ -299,31 +294,6 @@
                 .IncludeBase<BaseNotificationViewModel, BaseNotificationModel>()
                 .ReverseMap();
 
-<<<<<<< HEAD
-            CreateMap<GroupMember, User>().ReverseMap();
-
-            CreateMap<GroupModel, Group>().ReverseMap(); //+
-
-            CreateMap<GroupMemberModel, GroupMember>().ReverseMap();//+
-
-            CreateMap<GroupCreateViewModel, GroupModel>()
-                .ForMember(dest => dest.GroupMembers, opt => opt.Ignore())
-                .ForMember(dest => dest.Roles, opt => opt.Ignore())
-                .ReverseMap(); //+
-
-            CreateMap<GroupMemberViewModel, GroupMemberModel>()
-                .ForMember(dest => dest.Group, opt => opt.Ignore())
-                .ForMember(dest => dest.RoleGroup, opt => opt.Ignore())
-                .ReverseMap(); //+
-
-            CreateMap<GroupViewModel, GroupModel>()
-                .ForMember(dest => dest.GroupMembers, opt => opt.Ignore())
-                .ForMember(dest => dest.Roles, opt => opt.Ignore())
-                .ReverseMap(); //+
-
-            CreateMap<BannedUserList, BannedUserInGroupModel>().ReverseMap();
-            CreateMap<BannedUsersInGroupViewModel, BannedUserInGroupModel>().ReverseMap();
-=======
             CreateMap<BasePostEntity, BasePostModel>().ReverseMap();
                 
             CreateMap<UserPost, UserPostModel>()
@@ -352,7 +322,30 @@
             CreateMap<BasePostViewModel, BasePostModel>()
                 .ReverseMap();
             
->>>>>>> 34fef935
+
+            CreateMap<GroupMember, User>().ReverseMap();
+
+            CreateMap<GroupModel, Group>().ReverseMap(); //+
+
+            CreateMap<GroupMemberModel, GroupMember>().ReverseMap();//+
+
+            CreateMap<GroupCreateViewModel, GroupModel>()
+                .ForMember(dest => dest.GroupMembers, opt => opt.Ignore())
+                .ForMember(dest => dest.Roles, opt => opt.Ignore())
+                .ReverseMap(); //+
+
+            CreateMap<GroupMemberViewModel, GroupMemberModel>()
+                .ForMember(dest => dest.Group, opt => opt.Ignore())
+                .ForMember(dest => dest.RoleGroup, opt => opt.Ignore())
+                .ReverseMap(); //+
+
+            CreateMap<GroupViewModel, GroupModel>()
+                .ForMember(dest => dest.GroupMembers, opt => opt.Ignore())
+                .ForMember(dest => dest.Roles, opt => opt.Ignore())
+                .ReverseMap(); //+
+
+            CreateMap<BannedUserList, BannedUserInGroupModel>().ReverseMap();
+            CreateMap<BannedUsersInGroupViewModel, BannedUserInGroupModel>().ReverseMap();
         }
     }
 }