﻿using Microsoft.EntityFrameworkCore.SqlServer.Design.Internal;
using SocialNetwork.BLL.Models;
using SocialNetwork.DAL.Entity;
using SocialNetwork.DAL.Entity.Enums;
using SocialNetwork.Web.Models;
using Profile = AutoMapper.Profile;

namespace SocialNetwork.Web.MapperConfiguration
{
    public class MapperModelsConfig : Profile
    {
        public MapperModelsConfig()
        {
            CreateMap<UserCreateViewModel, UserModel>();

            CreateMap<ProfileCreateViewModel, ProfileModel>();
            CreateMap<FriendshipModel, Friendship>().ReverseMap();
            CreateMap<FriendRequestModel, FriendRequest>().ReverseMap();
            CreateMap<BlackListModel, BlackList>().ReverseMap();
            CreateMap<FriendRequestModel, FriendRequestViewModel>().ReverseMap();

            CreatePaginationResultMapping<BannedUserViewModel, UserModel>();
            CreatePaginationResultMapping<FriendViewModel, UserModel>();
            CreatePaginationResultMapping<FriendRequestViewModel, FriendRequestModel>();
            CreatePaginationResultMapping<ChatViewModel, ChatModel>();
            CreatePaginationResultMapping<RoleViewModel, RoleModel>();
            CreatePaginationResultMapping<ChatMemberViewModel, ChatMemberModel>();
            CreatePaginationResultMapping<MessageViewModel, MessageModel>();
            
            void CreatePaginationResultMapping<TViewModel, TModel>()
            {
                CreateMap<PaginationResultViewModel<TViewModel>, PaginationResultModel<TModel>>()
                    .ForMember(dest => dest.PageSize, opt => opt.Ignore())
                    .ReverseMap();
            }
            
            CreateMap<ProfileFriendViewModel, ProfileModel>()
                .ForMember(dest =>dest.Birthday, opt=> opt.Ignore())
                .ForMember(dest =>dest.Description, opt=> opt.Ignore())
                .ReverseMap();
            CreateMap<FriendViewModel, UserModel>()
                .ForMember(dest => dest.Id, opt => opt.MapFrom(src => src.Id))
                .ForMember(dest =>dest.Login, opt=> opt.Ignore())
                .ForMember(dest =>dest.Password, opt=> opt.Ignore())
                .ForMember(dest =>dest.IsEnabled, opt=> opt.Ignore())
                .ForMember(dest =>dest.AuthorizationInfo, opt=> opt.Ignore())
                .ReverseMap()
                .ForMember(dest => dest.Id, opt => opt.MapFrom(src => src.Id));

            CreateMap<ProfileBannedUserModel, ProfileModel>()
                 .ForMember(dest => dest.Birthday, opt => opt.Ignore())
                 .ForMember(dest => dest.Description, opt => opt.Ignore())
                 .ReverseMap();
            CreateMap<BannedUserViewModel, UserModel>()
                .ForMember(dest => dest.Id, opt => opt.MapFrom(src => src.Id))
                .ForMember(dest => dest.Login, opt => opt.Ignore())
                .ForMember(dest => dest.Password, opt => opt.Ignore())
                .ForMember(dest => dest.IsEnabled, opt => opt.Ignore())
                .ForMember(dest => dest.AuthorizationInfo, opt => opt.Ignore())
                .ReverseMap()
                .ForMember(dest => dest.Id, opt => opt.MapFrom(src => src.Id));

            CreateMap<ProfileCreateViewModel, ProfileModel>();  

            CreateMap<ProfileUpdateViewModel, ProfileModel>(); //created map model based on ProfileUpdateViewModel
            CreateMap<UserUpdateViewModel, UserModel>(); //created map model based on UserUpdateViewModel

            CreateMap<ProfileModel, ProfileViewModel>(); //created map model based on ProfileGetViewModel
            CreateMap<UserModel, UserViewModel>(); //created map model based on UserGetViewModel


            CreateMap<UserModel, User>()
                .ForMember(dest => dest.ProfileId, opt => opt.Ignore())
                .ForMember(dest => dest.AuthorizationInfoId, opt => opt.Ignore())
                .ReverseMap();
            
            CreateMap<AuthorizationInfoModel, AuthorizationInfo>().ReverseMap();
            CreateMap<ProfileModel, SocialNetwork.DAL.Entity.Profile>().ReverseMap();
            CreateMap<ChatModel, Chat>().ReverseMap();

            
            CreateMap<ChatMemberModel, ChatMember>().ReverseMap();
            
            CreateMap<Role, RoleModel>()
                .ForMember(dest => dest.Chat, opt => opt.Ignore())
                .ForMember(dest => dest.UsersIds, opt => opt.MapFrom(src => src.ChatMembers.Select(cm => cm.User.Id)))
                .ForMember(dest => dest.RoleAccesses, from => from.MapFrom(f => f.RoleAccesses.Select(i => i.ChatAccess)))
                .ReverseMap();

            CreateMap<ChatAccess, RoleChatAccess>()
                .ForMember(dest => dest.ChatAccess, from => from.MapFrom(f => f));
          
            
            CreateMap<ChatCreateViewModel, ChatModel>()
                .ForMember(dest => dest.ChatMembers, opt=>opt.Ignore())
                .ForMember(dest => dest.Roles, opt=>opt.Ignore())
                .ReverseMap();

            CreateMap<CreateRoleModel, RoleModel>()
                .ForMember(dest => dest.Chat, opt => opt.Ignore())
                .ForMember(dest => dest.UsersIds, opt => opt.Ignore())
                .ReverseMap();
            
            CreateMap<RoleEditModel, RoleModel>()
                .ForMember(dest => dest.Chat, opt => opt.Ignore())
                .ReverseMap();
            CreateMap<RoleViewModel, RoleModel>()
                .ForMember(dest => dest.Chat, opt => opt.Ignore())
                .ReverseMap();
            CreateMap<ChatMemberRoleViewModel, RoleModel>()
                .ForMember(dest => dest.Chat, opt => opt.Ignore())
                .ForMember(dest => dest.UsersIds, opt => opt.Ignore())
                .ReverseMap();
            
            CreateMap<ChatMemberViewModel, ChatMemberModel>()
                .ForMember(dest => dest.Chat, opt => opt.Ignore())
                .ForMember(dest => dest.Role, opt => opt.Ignore())
                .ReverseMap();
            
            CreateMap<ChatViewModel, ChatModel>()
                .ForMember(dest => dest.ChatMembers, opt => opt.Ignore())
                .ForMember(dest => dest.Roles, opt => opt.Ignore())
                .ReverseMap();

            CreateMap<ChatEditModel, ChatModel>()
                .ForMember(dest => dest.ChatMembers, opt => opt.Ignore())
                .ForMember(dest => dest.Roles, opt => opt.Ignore())
                .ReverseMap();
            CreateMap<ChatModel, ChatEditModel>()
                .ForMember(dest => dest.ChatId, opt => opt.Ignore())
                .ReverseMap();
            
            CreateMap<RoleRankModel, RoleModel>()
                .ForMember(dest => dest.RoleName, opt => opt.Ignore())
                .ForMember(dest => dest.RoleColor, opt => opt.Ignore())
                .ForMember(dest => dest.Chat, opt => opt.Ignore())
                .ReverseMap();
            
            CreateMap<Message, MessageModel>()
                .ForMember(dest => dest.Files, opt => opt.MapFrom(d => d.Files))
                .ReverseMap();
            
            CreateMap<Reaction, ReactionModel>()
                .ReverseMap();
            
            CreateMap<BaseFileModel, BaseFileEntity>()
                .ReverseMap();
            
            CreateMap<FileInPostModel, FileInPost>()
                .IncludeBase<BaseFileModel, BaseFileEntity>()
                .ReverseMap();
            
            CreateMap<FileInMessageModel, FileInMessage>()
                .IncludeBase<BaseFileModel, BaseFileEntity>()
                .ReverseMap();
            
            CreateMap<FileInMessageViewModel, FileInMessageModel>()
                .ForMember(dest => dest.Message, opt => opt.Ignore())
                .ForMember(dest => dest.MessageId, opt => opt.Ignore())
                .ReverseMap();
            
            CreateMap<FileSend, FileInMessageModel>()
                .ForMember(dest => dest.Id, opt => opt.Ignore())
                .ForMember(dest => dest.Message, opt => opt.Ignore())
                .ForMember(dest => dest.MessageId, opt => opt.Ignore())
                .ReverseMap();
            
            CreateMap<MessageViewModel, MessageModel>()
<<<<<<< HEAD
                .ForMember(dest => dest.Files, opt => opt.MapFrom(d => d.FileModels))
                .ForMember(dest => dest.Author, opt => opt.Ignore())
=======
>>>>>>> 5e7a53a4
                .ForMember(dest => dest.ToReplyMessage, opt => opt.Ignore())
                .ForMember(dest => dest.Chat, opt => opt.Ignore())
                .ReverseMap();
            
            CreateMap<ReactionViewModel, ReactionModel>()
                .ForMember(dest => dest.Message, opt => opt.Ignore())
                .ForMember(dest => dest.MessageId, opt => opt.Ignore())
                .ForMember(dest => dest.AuthorId, opt => opt.Ignore())
                .ReverseMap();
            
            CreateMap<AddReactionModel, ReactionModel>()
                .ForMember(dest => dest.Id, opt => opt.Ignore())
                .ForMember(dest => dest.Message, opt => opt.Ignore())
                .ForMember(dest => dest.MessageId, opt => opt.Ignore())
                .ForMember(dest => dest.AuthorId, opt => opt.Ignore())
                .ForMember(dest => dest.Author, opt => opt.Ignore())
                .ReverseMap();

            CreateMap<UserViewModel, ChatMemberModel>()
                .ForMember(dest => dest.Chat, opt => opt.Ignore())
                .ForMember(dest => dest.Role, opt => opt.Ignore())
                .ReverseMap();
            
            CreateMap<NotificationEntity, BaseNotificationModel>().ReverseMap();
           
            CreateMap<FriendRequestNotification, FriendRequestNotificationModel>()
                .IncludeBase<NotificationEntity, BaseNotificationModel>();

            CreateMap<MessageReadStatusModel, MessageReadStatus>()
                .ForMember(dest => dest.Message, opt => opt.Ignore())
                .ForMember(dest => dest.ChatMember, opt => opt.Ignore())
                .ReverseMap();
            
            CreateMap<MessageReadStatusModel, MessageReadStatusViewModel>()
                .ReverseMap();
            
            CreateMap<ChatNotification, ChatNotificationModel>()
                .IncludeBase<NotificationEntity, BaseNotificationModel>()
                .ReverseMap();
            
            CreateMap<FriendRequestNotification, FriendRequestNotificationModel>()
                .IncludeBase<NotificationEntity, BaseNotificationModel>();

            CreateMap<BaseNotificationViewModel, BaseNotificationModel>()
                .ReverseMap();
            
            CreateMap<MessageNotification, MessageNotificationModel>()
                .IncludeBase<ChatNotification, ChatNotificationModel>()
                .IncludeBase<NotificationEntity, BaseNotificationModel>()
                .ReverseMap();
            
            CreateMap<ReactionNotification, ReactionNotificationModel>()
                .IncludeBase<ChatNotification, ChatNotificationModel>()
                .IncludeBase<NotificationEntity, BaseNotificationModel>()
                .ReverseMap();
            
            CreateMap<ChatNotificationViewModel, ChatNotificationModel>()
                .IncludeBase<BaseNotificationViewModel, BaseNotificationModel>()
                .ReverseMap();
            
            CreateMap<FriendRequestNotificationViewModel, FriendRequestNotificationModel>()
                .IncludeBase<BaseNotificationViewModel, BaseNotificationModel>()
                .ReverseMap();
            
            CreateMap<MessageNotificationViewModel, MessageNotificationModel>()
                .IncludeBase<ChatNotificationViewModel, ChatNotificationModel>()
                .IncludeBase<BaseNotificationViewModel, BaseNotificationModel>()
                .ReverseMap();
            
            CreateMap<ReactionNotificationViewModel, ReactionNotificationModel>()
                .IncludeBase<ChatNotificationViewModel, ChatNotificationModel>()
                .IncludeBase<BaseNotificationViewModel, BaseNotificationModel>()
                .ReverseMap();

            CreateMap<BasePostEntity, BasePostModel>().ReverseMap();
                
            CreateMap<UserPost, UserPostModel>()
                .IncludeBase<BasePostEntity, BasePostModel>()
                .ReverseMap();
        }
    }
}<|MERGE_RESOLUTION|>--- conflicted
+++ resolved
@@ -166,11 +166,8 @@
                 .ReverseMap();
             
             CreateMap<MessageViewModel, MessageModel>()
-<<<<<<< HEAD
                 .ForMember(dest => dest.Files, opt => opt.MapFrom(d => d.FileModels))
                 .ForMember(dest => dest.Author, opt => opt.Ignore())
-=======
->>>>>>> 5e7a53a4
                 .ForMember(dest => dest.ToReplyMessage, opt => opt.Ignore())
                 .ForMember(dest => dest.Chat, opt => opt.Ignore())
                 .ReverseMap();
