--- conflicted
+++ resolved
@@ -323,39 +323,38 @@
             
             CreateMap<BasePostViewModel, BasePostModel>()
                 .ReverseMap();
-
-            CreateMap<LikePostModel, LikePost>()
-                .ReverseMap();
-            
-            CreateMap<CommentPostModel, CommentPost>()
-                .ReverseMap();
-            
-<<<<<<< HEAD
+            
 
             CreateMap<GroupMember, User>().ReverseMap();
 
-            CreateMap<GroupModel, Group>().ReverseMap(); //+
-
-            CreateMap<GroupMemberModel, GroupMember>().ReverseMap();//+
+            CreateMap<GroupModel, Group>().ReverseMap(); 
+
+            CreateMap<GroupMemberModel, GroupMember>().ReverseMap();
 
             CreateMap<GroupCreateViewModel, GroupModel>()
                 .ForMember(dest => dest.GroupMembers, opt => opt.Ignore())
                 .ForMember(dest => dest.Roles, opt => opt.Ignore())
-                .ReverseMap(); //+
+                .ReverseMap();
 
             CreateMap<GroupMemberViewModel, GroupMemberModel>()
                 .ForMember(dest => dest.Group, opt => opt.Ignore())
                 .ForMember(dest => dest.RoleGroup, opt => opt.Ignore())
-                .ReverseMap(); //+
+                .ReverseMap();
 
             CreateMap<GroupViewModel, GroupModel>()
                 .ForMember(dest => dest.GroupMembers, opt => opt.Ignore())
                 .ForMember(dest => dest.Roles, opt => opt.Ignore())
-                .ReverseMap(); //+
+                .ReverseMap();
 
             CreateMap<BannedUserList, BannedUserInGroupModel>().ReverseMap();
             CreateMap<BannedUsersInGroupViewModel, BannedUserInGroupModel>().ReverseMap();
-=======
+
+            CreateMap<LikePostModel, LikePost>()
+                .ReverseMap();
+            
+            CreateMap<CommentPostModel, CommentPost>()
+                .ReverseMap();
+            
             CreateMap<CommentPostViewModel, CommentPostModel>()
                 .ForMember(r => r.Post, opt => opt.Ignore())
                 .ForMember(r => r.ToReplyComment, opt => opt.Ignore())
@@ -364,7 +363,6 @@
             CreateMap<LikePostViewModel, LikePostModel>()
                 .ForMember(r => r.Post, opt => opt.Ignore())
                 .ReverseMap();
->>>>>>> e9fa23e7
         }
     }
 }