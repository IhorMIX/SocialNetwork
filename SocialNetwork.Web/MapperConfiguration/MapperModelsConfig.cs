﻿using Microsoft.EntityFrameworkCore.SqlServer.Design.Internal;
using SocialNetwork.BLL.Models;
using SocialNetwork.DAL.Entity;
using SocialNetwork.DAL.Entity.Enums;
using SocialNetwork.Web.Models;
using Profile = AutoMapper.Profile;

namespace SocialNetwork.Web.MapperConfiguration
{
    public class MapperModelsConfig : Profile
    {
        public MapperModelsConfig()
        {
            CreateMap<UserCreateViewModel, UserModel>();

            CreateMap<ProfileCreateViewModel, ProfileModel>();
            CreateMap<FriendshipModel, Friendship>().ReverseMap();
            CreateMap<FriendRequestModel, FriendRequest>().ReverseMap();
            CreateMap<BlackListModel, BlackList>().ReverseMap();
            CreateMap<FriendRequestModel, FriendRequestViewModel>().ReverseMap();

            CreatePaginationResultMapping<BannedUserViewModel, UserModel>();
            CreatePaginationResultMapping<FriendViewModel, UserModel>();
            CreatePaginationResultMapping<FriendRequestViewModel, FriendRequestModel>();
            CreatePaginationResultMapping<ChatViewModel, ChatModel>();
            CreatePaginationResultMapping<RoleViewModel, RoleModel>();
            CreatePaginationResultMapping<ChatMemberViewModel, ChatMemberModel>();
            
            void CreatePaginationResultMapping<TViewModel, TModel>()
            {
                CreateMap<PaginationResultViewModel<TViewModel>, PaginationResultModel<TModel>>()
                    .ForMember(dest => dest.PageSize, opt => opt.Ignore())
                    .ReverseMap();
            }

            CreateMap<ProfileFriendViewModel, ProfileModel>()
                .ForMember(dest =>dest.Birthday, opt=> opt.Ignore())
                .ForMember(dest =>dest.Description, opt=> opt.Ignore())
                .ReverseMap();
            CreateMap<FriendViewModel, UserModel>()
                .ForMember(dest => dest.Id, opt => opt.MapFrom(src => src.Id))
                .ForMember(dest =>dest.Login, opt=> opt.Ignore())
                .ForMember(dest =>dest.Password, opt=> opt.Ignore())
                .ForMember(dest =>dest.IsEnabled, opt=> opt.Ignore())
                .ForMember(dest =>dest.AuthorizationInfo, opt=> opt.Ignore())
                .ReverseMap()
                .ForMember(dest => dest.Id, opt => opt.MapFrom(src => src.Id));

            CreateMap<ProfileBannedUserModel, ProfileModel>()
                 .ForMember(dest => dest.Birthday, opt => opt.Ignore())
                 .ForMember(dest => dest.Description, opt => opt.Ignore())
                 .ReverseMap();
            CreateMap<BannedUserViewModel, UserModel>()
                .ForMember(dest => dest.Id, opt => opt.MapFrom(src => src.Id))
                .ForMember(dest => dest.Login, opt => opt.Ignore())
                .ForMember(dest => dest.Password, opt => opt.Ignore())
                .ForMember(dest => dest.IsEnabled, opt => opt.Ignore())
                .ForMember(dest => dest.AuthorizationInfo, opt => opt.Ignore())
                .ReverseMap()
                .ForMember(dest => dest.Id, opt => opt.MapFrom(src => src.Id));

            CreateMap<ProfileCreateViewModel, ProfileModel>();  

            CreateMap<ProfileUpdateViewModel, ProfileModel>(); //created map model based on ProfileUpdateViewModel
            CreateMap<UserUpdateViewModel, UserModel>(); //created map model based on UserUpdateViewModel

            CreateMap<ProfileModel, ProfileViewModel>(); //created map model based on ProfileGetViewModel
            CreateMap<UserModel, UserViewModel>(); //created map model based on UserGetViewModel


            CreateMap<UserModel, User>()
                .ForMember(dest => dest.ProfileId, opt => opt.Ignore())
                .ForMember(dest => dest.AuthorizationInfoId, opt => opt.Ignore())
                .ReverseMap();
            
            CreateMap<AuthorizationInfoModel, AuthorizationInfo>().ReverseMap();
            CreateMap<ProfileModel, SocialNetwork.DAL.Entity.Profile>().ReverseMap();
            CreateMap<ChatModel, Chat>().ReverseMap();

            
            CreateMap<ChatMemberModel, ChatMember>().ReverseMap();
            
            CreateMap<Role, RoleModel>()
                .ForMember(dest => dest.Chat, opt => opt.Ignore())
                .ForMember(dest => dest.UsersIds, opt => opt.MapFrom(src => src.ChatMembers.Select(cm => cm.User.Id)))
                .ForMember(dest => dest.RoleAccesses, from => from.MapFrom(f => f.RoleAccesses.Select(i => i.ChatAccess)))
                .ReverseMap();

            CreateMap<ChatAccess, RoleChatAccess>()
                .ForMember(dest => dest.ChatAccess, from => from.MapFrom(f => f));
          
            
            CreateMap<ChatCreateViewModel, ChatModel>()
                .ForMember(dest => dest.ChatMembers, opt=>opt.Ignore())
                .ForMember(dest => dest.Roles, opt=>opt.Ignore())
                .ReverseMap();

            CreateMap<CreateRoleModel, RoleModel>()
                .ForMember(dest => dest.Chat, opt => opt.Ignore())
                .ForMember(dest => dest.UsersIds, opt => opt.Ignore())
                .ReverseMap();
            
            CreateMap<RoleEditModel, RoleModel>()
                .ForMember(dest => dest.Chat, opt => opt.Ignore())
                .ReverseMap();
            CreateMap<RoleViewModel, RoleModel>()
                .ForMember(dest => dest.Chat, opt => opt.Ignore())
                .ReverseMap();
            CreateMap<ChatMemberRoleViewModel, RoleModel>()
                .ForMember(dest => dest.Chat, opt => opt.Ignore())
                .ForMember(dest => dest.UsersIds, opt => opt.Ignore())
                .ReverseMap();
            
            CreateMap<ChatMemberViewModel, ChatMemberModel>()
                .ForMember(dest => dest.Chat, opt => opt.Ignore())
                .ForMember(dest => dest.Role, opt => opt.Ignore())
                .ReverseMap();
            
            CreateMap<ChatViewModel, ChatModel>()
                .ForMember(dest => dest.ChatMembers, opt => opt.Ignore())
                .ForMember(dest => dest.Roles, opt => opt.Ignore())
                .ReverseMap();

            CreateMap<ChatEditModel, ChatModel>()
                .ForMember(dest => dest.ChatMembers, opt => opt.Ignore())
                .ForMember(dest => dest.Roles, opt => opt.Ignore())
                .ReverseMap();
            CreateMap<ChatModel, ChatEditModel>()
                .ForMember(dest => dest.ChatId, opt => opt.Ignore())
                .ReverseMap();
            
            CreateMap<RoleRankModel, RoleModel>()
                .ForMember(dest => dest.RoleName, opt => opt.Ignore())
                .ForMember(dest => dest.RoleColor, opt => opt.Ignore())
                .ForMember(dest => dest.Chat, opt => opt.Ignore())
                .ReverseMap();
            
            CreateMap<Message, MessageModel>()
                .ForMember(dest => dest.FileModels, opt => opt.MapFrom(d => d.Files))
                .ReverseMap();
            
            CreateMap<Reaction, ReactionModel>()
                .ReverseMap();
            
            CreateMap<FileModel, FileEntity>()
                .ReverseMap();
            
            CreateMap<FileViewModel, FileModel>()
                .ForMember(dest => dest.Message, opt => opt.Ignore())
                .ForMember(dest => dest.MessageId, opt => opt.Ignore())
                .ReverseMap();
            
            CreateMap<FileSend, FileModel>()
                .ForMember(dest => dest.Id, opt => opt.Ignore())
                .ForMember(dest => dest.Message, opt => opt.Ignore())
                .ForMember(dest => dest.MessageId, opt => opt.Ignore())
                .ReverseMap();
            
            CreateMap<MessageViewModel, MessageModel>()
                .ForMember(dest => dest.FileModels, opt => opt.MapFrom(d => d.FileModels))
                .ForMember(dest => dest.Author, opt => opt.Ignore())
                .ForMember(dest => dest.ToReplyMessage, opt => opt.Ignore())
                .ForMember(dest => dest.Chat, opt => opt.Ignore())
                .ForMember(dest => dest.Reactions, opt => opt.MapFrom(src => src.Reactions))
                .ForMember(dest => dest.MessageReadStatuses, opt => opt.MapFrom(src => src.MessageReadStatuses))
                .ReverseMap();
            
            CreateMap<ReactionViewModel, ReactionModel>()
                .ForMember(dest => dest.Message, opt => opt.Ignore())
                .ForMember(dest => dest.MessageId, opt => opt.Ignore())
                .ForMember(dest => dest.AuthorId, opt => opt.Ignore())
                .ReverseMap();
            
            CreateMap<AddReactionModel, ReactionModel>()
                .ForMember(dest => dest.Id, opt => opt.Ignore())
                .ForMember(dest => dest.Message, opt => opt.Ignore())
                .ForMember(dest => dest.MessageId, opt => opt.Ignore())
                .ForMember(dest => dest.AuthorId, opt => opt.Ignore())
                .ForMember(dest => dest.Author, opt => opt.Ignore())
                .ReverseMap();

            CreateMap<UserViewModel, ChatMemberModel>()
                .ForMember(dest => dest.Chat, opt => opt.Ignore())
                .ForMember(dest => dest.Role, opt => opt.Ignore())
                .ReverseMap();
            
<<<<<<< HEAD
            CreateMap<BaseNotificationEntity, NotificationModel>().ReverseMap();
           
            CreateMap<FriendRequestNotification, FriendRequestNotificationModel>()
                .ForMember(dest => dest.FromUserModelId, opt => opt.MapFrom(d => d.FromUserId))
                .IncludeBase<BaseNotificationEntity, NotificationModel>();
            
            CreateMap<ChatNotification, ChatNotificationModel>()
                .IncludeBase<BaseNotificationEntity, NotificationModel>();
=======
            CreateMap<BaseNotificationEntity, BaseNotificationModel>().ReverseMap();
           
            CreateMap<FriendRequestNotification, FriendRequestNotificationModel>()
                .IncludeBase<BaseNotificationEntity, BaseNotificationModel>();

            CreateMap<MessageReadStatusModel, MessageReadStatus>()
                .ForMember(dest => dest.Message, opt => opt.Ignore())
                .ForMember(dest => dest.ChatMember, opt => opt.Ignore())
                .ReverseMap();
            
            CreateMap<MessageReadStatusModel, MessageReadStatusViewModel>()
                .ReverseMap();
            
            CreateMap<ChatNotification, ChatNotificationModel>()
                .IncludeBase<BaseNotificationEntity, BaseNotificationModel>()
                .ReverseMap();
            
            CreateMap<FriendRequestNotification, FriendRequestNotificationModel>()
                .IncludeBase<BaseNotificationEntity, BaseNotificationModel>();

            CreateMap<BaseNotificationViewModel, BaseNotificationModel>()
                .ReverseMap();
            
            CreateMap<MessageNotification, MessageNotificationModel>()
                .IncludeBase<ChatNotification, ChatNotificationModel>()
                .IncludeBase<BaseNotificationEntity, BaseNotificationModel>()
                .ReverseMap();
            
            CreateMap<ReactionNotification, ReactionNotificationModel>()
                .IncludeBase<ChatNotification, ChatNotificationModel>()
                .IncludeBase<BaseNotificationEntity, BaseNotificationModel>()
                .ReverseMap();
            
            CreateMap<ChatNotificationViewModel, ChatNotificationModel>()
                .IncludeBase<BaseNotificationViewModel, BaseNotificationModel>()
                .ReverseMap();
            
            CreateMap<FriendRequestNotificationViewModel, FriendRequestNotificationModel>()
                .IncludeBase<BaseNotificationViewModel, BaseNotificationModel>()
                .ReverseMap();
            
            CreateMap<MessageNotificationViewModel, MessageNotificationModel>()
                .IncludeBase<ChatNotificationViewModel, ChatNotificationModel>()
                .IncludeBase<BaseNotificationViewModel, BaseNotificationModel>()
                .ReverseMap();
            
            CreateMap<ReactionNotificationViewModel, ReactionNotificationModel>()
                .IncludeBase<ChatNotificationViewModel, ChatNotificationModel>()
                .IncludeBase<BaseNotificationViewModel, BaseNotificationModel>()
                .ReverseMap();
            
>>>>>>> fd9bd7eb
        }
    }
}<|MERGE_RESOLUTION|>--- conflicted
+++ resolved
@@ -184,16 +184,6 @@
                 .ForMember(dest => dest.Role, opt => opt.Ignore())
                 .ReverseMap();
             
-<<<<<<< HEAD
-            CreateMap<BaseNotificationEntity, NotificationModel>().ReverseMap();
-           
-            CreateMap<FriendRequestNotification, FriendRequestNotificationModel>()
-                .ForMember(dest => dest.FromUserModelId, opt => opt.MapFrom(d => d.FromUserId))
-                .IncludeBase<BaseNotificationEntity, NotificationModel>();
-            
-            CreateMap<ChatNotification, ChatNotificationModel>()
-                .IncludeBase<BaseNotificationEntity, NotificationModel>();
-=======
             CreateMap<BaseNotificationEntity, BaseNotificationModel>().ReverseMap();
            
             CreateMap<FriendRequestNotification, FriendRequestNotificationModel>()
@@ -245,7 +235,6 @@
                 .IncludeBase<BaseNotificationViewModel, BaseNotificationModel>()
                 .ReverseMap();
             
->>>>>>> fd9bd7eb
         }
     }
 }