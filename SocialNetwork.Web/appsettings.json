--- conflicted
+++ resolved
@@ -9,19 +9,16 @@
   "ConnectionStrings": {
     "ConnectionString": "Server=.;Database=SocialNetworkDb;Trusted_Connection=True;Encrypt=False;TrustServerCertificate=True"
   },
-<<<<<<< HEAD
   "MailSettings": {
     "Mail": "social_network_ua@hotmail.com",
     "DisplayName": "Marielle Koelpin",
     "Password": "7V4Ym8!2eck:.AM",
     "Host": "smtp-mail.outlook.com",
     "Port": 587
-  }
-
+  },
   "TemplatePathes": {
     "MailActivation": "\\Templates\\Welcome.html"
-  }
-=======
+  },
   "CacheOptions": {
     "CacheTime": "00:10:00"
   },
@@ -30,5 +27,4 @@
     "RoleAdminId" : 2,
     "RoleP2PAdminId" : 3
   }  
->>>>>>> bbb53dd6
 }