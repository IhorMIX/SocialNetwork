﻿using AutoMapper;
using Microsoft.AspNetCore.Authorization;
using Microsoft.AspNetCore.SignalR;
using System.Text.Json;
using SocialNetwork.BLL.Models;
using SocialNetwork.BLL.Models.Enums;
using SocialNetwork.BLL.Services.Interfaces;
using SocialNetwork.DAL.Entity;
using SocialNetwork.DAL.Repository.Interfaces;
using SocialNetwork.Web.Extensions;
using SocialNetwork.Web.Helpers;
using SocialNetwork.Web.Models;

namespace SocialNetwork.Web.Hubs;

[Authorize]
public class ChatHub : Hub
{
    private readonly IMessageService _messageService;
    private readonly IReactionService _reactionService;
    private readonly IUserService _userService;
    private readonly IChatService _chatService;
    private readonly IMapper _mapper;
    private readonly INotificationService _notificationService;
    private readonly IUserInChatTracker _userTracker;
    private readonly IHubContext<NotificationHub> _notificationHubContext;
    
    public ChatHub(IMessageService messageService, IMapper mapper, IUserService userService, IChatService chatService,
        IReactionService reactionService, INotificationService notificationService, IUserInChatTracker userTracker, IHubContext<NotificationHub> notificationHubContext)
    {
        _messageService = messageService;
        _mapper = mapper;
        _userService = userService;
        _chatService = chatService;
        _reactionService = reactionService;
        _notificationService = notificationService;
        _userTracker = userTracker;
        _notificationHubContext = notificationHubContext;
    }

    public async Task SendMessage(int chatId, string textMess, List<FileSend> files)
    {
        var userId = Context.GetHttpContext()!.User.GetUserId();
        var connectedUsers = (_userTracker.GetUsersInGroup(chatId.ToString())).ConvertAll(int.Parse);
        
        var messageModel = await _messageService.CreateMessage(userId, chatId,
            new MessageModel()
            {
                Text = textMess,
                FileModels = _mapper.Map<List<FileModel>>(files),
            },
            CancellationToken.None);
        
        await Clients.Group(chatId.ToString()).SendAsync("ReceiveMessage",
            JsonSerializer.Serialize(_mapper.Map<MessageViewModel>(messageModel)));
       
        var notifications = await _messageService.CreateNotifications(messageModel, connectedUsers);
        
        foreach (var notification in notifications)
        {
            await _notificationHubContext.Clients.Group(notification!.ToUserId.ToString())
                .SendAsync("ReceivedNotification", JsonSerializer.Serialize(_mapper.Map<BaseNotificationViewModel>(notification)));
        }
        await Clients.GroupExcept(chatId.ToString(), Context.ConnectionId).SendAsync("UserTyping", userId);
    }

    public async Task ReplyMessage(int chatId, string textMess, List<FileSend> files, int messageToReplyId)
    {
        var userId = Context.GetHttpContext()!.User.GetUserId();
        var connectedUsers = (_userTracker.GetUsersInGroup(chatId.ToString())).ConvertAll(int.Parse);
        
        var messageModel = await _messageService.ReplyMessageAsync(userId, chatId, messageToReplyId,
            new MessageModel()
            {
                Text = textMess,
                FileModels = _mapper.Map<List<FileModel>>(files),
            },
            CancellationToken.None);
        await Clients.Group(chatId.ToString()).SendAsync("ReceiveReplyOnMessage",
            JsonSerializer.Serialize(_mapper.Map<MessageViewModel>(messageModel)));

        var notifications = await _messageService.CreateNotifications(messageModel, connectedUsers);
        foreach (var notification in notifications)
        {
            await _notificationHubContext.Clients.Group(notification!.ToUserId.ToString())
                .SendAsync("ReceivedNotification", JsonSerializer.Serialize(_mapper.Map<BaseNotificationViewModel>(notification)));
        }
        
        await Clients.GroupExcept(chatId.ToString(), Context.ConnectionId).SendAsync("UserTyping", userId);
    }

    public async Task TextTyping(int chatId)
    {
        var userId = Context.GetHttpContext()!.User.GetUserId();
        var user = await _userService.GetByIdAsync(userId, CancellationToken.None);

        await Clients.GroupExcept(chatId.ToString(), Context.ConnectionId).SendAsync("TextTyping", user!.Profile.Name);
    }


    public override async Task OnConnectedAsync()
    {
        var chatIdValues = Context.GetHttpContext()!.Request.Query["chatId"];
        
<<<<<<< HEAD
        if (!string.IsNullOrEmpty(chatIdValues))
=======
        foreach (var chat in userChats.Data)
>>>>>>> 78060c6f
        {
            var chatId = chatIdValues[0];
            var userId = Context.GetHttpContext()!.User.GetUserId();
            var userChats = await _chatService.GetAllChats(userId, CancellationToken.None);
            
            if (userChats.Any(chat => chat.Id.ToString() == chatId))
            {
                await Groups.AddToGroupAsync(Context.ConnectionId, chatId!);
                _userTracker.AddToGroup(userId.ToString(), chatId!);
            }
        }
        
        await base.OnConnectedAsync();
    }

    public override async Task OnDisconnectedAsync(Exception? exception)
    {
<<<<<<< HEAD
        var chatIdValues = Context.GetHttpContext()!.Request.Query["chatId"];
        if (!string.IsNullOrEmpty(chatIdValues))
=======
        var userId = Context.GetHttpContext()!.User.GetUserId();
        await _userService.ChangeOnlineStatus(userId, CancellationToken.None);
        var userChats = await _chatService.GetAllChats(userId, CancellationToken.None);
        foreach (var chat in userChats.Data)
>>>>>>> 78060c6f
        {
            var chatId = chatIdValues[0];
            var userId = Context.GetHttpContext()!.User.GetUserId();
            var userChats = await _chatService.GetAllChats(userId, CancellationToken.None);
            
            if (userChats.Any(chat => chat.Id.ToString() == chatId))
            {
                await Groups.RemoveFromGroupAsync(Context.ConnectionId, chatId!);
                _userTracker.RemoveFromGroup(userId.ToString(), chatId!);
            }
        }
        await base.OnDisconnectedAsync(exception);
    }

    //need pagination
    public async Task OpenChat(int chatId)
    {
        var userId = Context.GetHttpContext()!.User.GetUserId();
        // optimize
        var messages = await _messageService.GetMessagesAsync(userId, chatId, CancellationToken.None);
        await _messageService.ReadMessages(userId, chatId, messages, CancellationToken.None);
        messages = await _messageService.GetMessagesAsync(userId, chatId, CancellationToken.None);

        await Clients.Caller.SendAsync("GetMessages",
            JsonSerializer.Serialize(_mapper.Map<List<MessageViewModel>>(messages)));
    }
    
    public async Task AddReaction(int chatId, int messageId, AddReactionModel reaction)
    {
        var userId = Context.GetHttpContext()!.User.GetUserId();
      
        var reactionModel = await _reactionService.AddReaction(userId, messageId, _mapper.Map<ReactionModel>(reaction),
            CancellationToken.None);
        
        await Clients.Group(chatId.ToString()).SendAsync("AddReactionToMessage",
            JsonSerializer.Serialize(_mapper.Map<ReactionViewModel>(reactionModel)));

        var notification = await _reactionService.CreateNotification(reactionModel);
        
        await _notificationHubContext.Clients.Group(notification!.ToUserId.ToString())
            .SendAsync("ReceivedNotification", JsonSerializer.Serialize(_mapper.Map<BaseNotificationViewModel>(notification)));
        
    }

    public async Task DelReaction(int chatId, int messageId, int reactionId)
    {
        var userId = Context.GetHttpContext()!.User.GetUserId();
        var message = await _messageService.GetByIdAsync(messageId, CancellationToken.None);
        await Clients.Group(chatId.ToString()).SendAsync("RemoveReactionToMessage",
            JsonSerializer.Serialize(_mapper.Map<MessageViewModel>(message)));
        await _reactionService.RemoveReaction(userId, chatId, reactionId, CancellationToken.None);
    }

    public async Task DelMessage(int chatId, int messageId, bool isForAuthor)
    {
        var userId = Context.GetHttpContext()!.User.GetUserId();
        var message = await _messageService.GetByIdAsync(userId, chatId, messageId, CancellationToken.None);
        if (isForAuthor)
            await Clients.Caller.SendAsync("DelMessageForAuthor",
                JsonSerializer.Serialize(_mapper.Map<MessageViewModel>(message)));
        else
            await Clients.Group(chatId.ToString()).SendAsync("DelMessage",
                JsonSerializer.Serialize(_mapper.Map<MessageViewModel>(message)));
        await _messageService.DeleteMessageAsync(userId, chatId, messageId, isForAuthor, CancellationToken.None);
    }

    public async Task EditMessage(int chatId, int messageId, string textMess, List<FileSend> files)
    {
        var userId = Context.GetHttpContext()!.User.GetUserId();
        var message = await _messageService.EditMessageAsync(userId, chatId, messageId,
            new MessageModel
            {
                Text = textMess,
                FileModels = _mapper.Map<List<FileModel>>(files),
            }, CancellationToken.None);
        await Clients.Group(chatId.ToString())
            .SendAsync("EditMessage", JsonSerializer.Serialize(_mapper.Map<MessageViewModel>(message)));
    }

    public async Task GetMessagesByText(int chatId, string text)
    {
        var userId = Context.GetHttpContext()!.User.GetUserId();
        var messages = await _messageService.GetMessagesByTextAsync(userId, chatId, text, CancellationToken.None);
        await Clients.Caller.SendAsync("GetMessagesByText",
            JsonSerializer.Serialize(_mapper.Map<List<MessageViewModel>>(messages)));
    }
}<|MERGE_RESOLUTION|>--- conflicted
+++ resolved
@@ -102,15 +102,11 @@
     {
         var chatIdValues = Context.GetHttpContext()!.Request.Query["chatId"];
         
-<<<<<<< HEAD
         if (!string.IsNullOrEmpty(chatIdValues))
-=======
-        foreach (var chat in userChats.Data)
->>>>>>> 78060c6f
         {
             var chatId = chatIdValues[0];
             var userId = Context.GetHttpContext()!.User.GetUserId();
-            var userChats = await _chatService.GetAllChats(userId, CancellationToken.None);
+            var userChats = (await _chatService.GetAllChats(userId, CancellationToken.None)).Data;
             
             if (userChats.Any(chat => chat.Id.ToString() == chatId))
             {
@@ -124,19 +120,12 @@
 
     public override async Task OnDisconnectedAsync(Exception? exception)
     {
-<<<<<<< HEAD
         var chatIdValues = Context.GetHttpContext()!.Request.Query["chatId"];
         if (!string.IsNullOrEmpty(chatIdValues))
-=======
-        var userId = Context.GetHttpContext()!.User.GetUserId();
-        await _userService.ChangeOnlineStatus(userId, CancellationToken.None);
-        var userChats = await _chatService.GetAllChats(userId, CancellationToken.None);
-        foreach (var chat in userChats.Data)
->>>>>>> 78060c6f
         {
             var chatId = chatIdValues[0];
             var userId = Context.GetHttpContext()!.User.GetUserId();
-            var userChats = await _chatService.GetAllChats(userId, CancellationToken.None);
+            var userChats = (await _chatService.GetAllChats(userId, CancellationToken.None)).Data;
             
             if (userChats.Any(chat => chat.Id.ToString() == chatId))
             {
@@ -208,15 +197,14 @@
                 Text = textMess,
                 FileModels = _mapper.Map<List<FileModel>>(files),
             }, CancellationToken.None);
-        await Clients.Group(chatId.ToString())
-            .SendAsync("EditMessage", JsonSerializer.Serialize(_mapper.Map<MessageViewModel>(message)));
+        await Clients.Group(chatId.ToString()).SendAsync("EditMessage", JsonSerializer.Serialize(_mapper.Map<MessageViewModel>(message)));
     }
 
     public async Task GetMessagesByText(int chatId, string text)
     {
         var userId = Context.GetHttpContext()!.User.GetUserId();
         var messages = await _messageService.GetMessagesByTextAsync(userId, chatId, text, CancellationToken.None);
-        await Clients.Caller.SendAsync("GetMessagesByText",
-            JsonSerializer.Serialize(_mapper.Map<List<MessageViewModel>>(messages)));
-    }
+        await Clients.Caller.SendAsync("GetMessagesByText", JsonSerializer.Serialize(_mapper.Map<List<MessageViewModel>>(messages)));
+    }
+
 }