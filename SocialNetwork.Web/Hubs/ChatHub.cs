﻿using AutoMapper;
using Microsoft.AspNetCore.Authorization;
using Microsoft.AspNetCore.SignalR;
using System.Text.Json;
using SocialNetwork.BLL.Models;
using SocialNetwork.BLL.Models.Enums;
using SocialNetwork.BLL.Services.Interfaces;
using SocialNetwork.DAL.Entity;
using SocialNetwork.DAL.Repository.Interfaces;
using SocialNetwork.Web.Extensions;
using SocialNetwork.Web.Helpers;
using SocialNetwork.Web.Models;

namespace SocialNetwork.Web.Hubs;

[Authorize]
public class ChatHub : Hub
{
    private readonly IMessageService _messageService;
    private readonly IReactionService _reactionService;
    private readonly IUserService _userService;
    private readonly IChatService _chatService;
    private readonly IMapper _mapper;
    private readonly INotificationService _notificationService;
    private readonly IUserInChatTracker _userTracker;
    private readonly IHubContext<NotificationHub> _notificationHubContext;
    
    public ChatHub(IMessageService messageService, IMapper mapper, IUserService userService, IChatService chatService,
        IReactionService reactionService, INotificationService notificationService, IUserInChatTracker userTracker, IHubContext<NotificationHub> notificationHubContext)
    {
        _messageService = messageService;
        _mapper = mapper;
        _userService = userService;
        _chatService = chatService;
        _reactionService = reactionService;
        _notificationService = notificationService;
        _userTracker = userTracker;
        _notificationHubContext = notificationHubContext;
    }

    public async Task SendMessage(int chatId, string textMess, List<FileSend> files)
    {
        var userId = Context.GetHttpContext()!.User.GetUserId();
        var connectedUsers = (_userTracker.GetUsersInGroup(chatId.ToString())).ConvertAll(int.Parse);
        
        var messageModel = await _messageService.CreateMessage(userId, chatId,
            new MessageModel()
            {
                Text = textMess,
                FileModels = _mapper.Map<List<FileModel>>(files),
            },
            CancellationToken.None);
        
        await Clients.Group(chatId.ToString()).SendAsync("ReceiveMessage",
            JsonSerializer.Serialize(_mapper.Map<MessageViewModel>(messageModel)));
       
        var notifications = await _messageService.CreateNotification(messageModel, connectedUsers);
        
        foreach (var notification in notifications)
        {
            await _notificationHubContext.Clients.Group(notification!.ToUserId.ToString())
                .SendAsync("ReceivedNotification", JsonSerializer.Serialize(_mapper.Map<BaseNotificationViewModel>(notification)));
        }
        await Clients.GroupExcept(chatId.ToString(), Context.ConnectionId).SendAsync("UserTyping", userId);
    }

    public async Task ReplyMessage(int chatId, string textMess, List<FileSend> files, int messageToReplyId)
    {
        var userId = Context.GetHttpContext()!.User.GetUserId();
        var connectedUsers = (_userTracker.GetUsersInGroup(chatId.ToString())).ConvertAll(int.Parse);
        
        var messageModel = await _messageService.ReplyMessageAsync(userId, chatId, messageToReplyId,
            new MessageModel()
            {
                Text = textMess,
                FileModels = _mapper.Map<List<FileModel>>(files),
            },
            CancellationToken.None);
        await Clients.Group(chatId.ToString()).SendAsync("ReceiveReplyOnMessage",
            JsonSerializer.Serialize(_mapper.Map<MessageViewModel>(messageModel)));

        var notifications = await _messageService.CreateNotification(messageModel, connectedUsers);
        foreach (var notification in notifications)
        {
            await _notificationHubContext.Clients.Group(notification!.ToUserId.ToString())
                .SendAsync("ReceivedNotification", JsonSerializer.Serialize(_mapper.Map<BaseNotificationViewModel>(notification)));
        }
        
        await Clients.GroupExcept(chatId.ToString(), Context.ConnectionId).SendAsync("UserTyping", userId);
    }

    public async Task TextTyping(int chatId)
    {
        var userId = Context.GetHttpContext()!.User.GetUserId();
        var user = await _userService.GetByIdAsync(userId, CancellationToken.None);

        await Clients.GroupExcept(chatId.ToString(), Context.ConnectionId).SendAsync("TextTyping", user!.Profile.Name);
    }


    public override async Task OnConnectedAsync()
    {
<<<<<<< HEAD
        var userId = Context.GetHttpContext()!.User.GetUserId();
        var userChats = await _chatService.GetAllChats(userId, CancellationToken.None);
=======
        var chatIdValues = Context.GetHttpContext()!.Request.Query["chatId"];
>>>>>>> fd9bd7eb
        
        if (!string.IsNullOrEmpty(chatIdValues))
        {
            var stringChatId = chatIdValues[0];
            var userId = Context.GetHttpContext()!.User.GetUserId();
            var isInChat =  await _chatService.UserInChatCheck(userId, int.Parse(stringChatId!));
            
            if (isInChat)
            {
                await Groups.AddToGroupAsync(Context.ConnectionId, stringChatId!);
                _userTracker.AddToGroup(userId.ToString(), stringChatId!);
            }
        }
        await base.OnConnectedAsync();
    }

    public override async Task OnDisconnectedAsync(Exception? exception)
    {
<<<<<<< HEAD
        var userId = Context.GetHttpContext()!.User.GetUserId();
        var userChats = await _chatService.GetAllChats(userId, CancellationToken.None);
        foreach (var chat in userChats)
=======
        var chatIdValues = Context.GetHttpContext()!.Request.Query["chatId"];
        if (!string.IsNullOrEmpty(chatIdValues))
>>>>>>> fd9bd7eb
        {
            var chatId = chatIdValues[0];
            var userId = Context.GetHttpContext()!.User.GetUserId();
            var userChats = (await _chatService.GetAllChats(userId, CancellationToken.None)).Data;
            
            if (userChats.Any(chat => chat.Id.ToString() == chatId))
            {
                await Groups.RemoveFromGroupAsync(Context.ConnectionId, chatId!);
                _userTracker.RemoveFromGroup(userId.ToString(), chatId!);
            }
        }
        await base.OnDisconnectedAsync(exception);
    }

    //need pagination
    public async Task OpenChat(int chatId)
    {
        var userId = Context.GetHttpContext()!.User.GetUserId();
        // optimize
        var messages = await _messageService.GetMessagesAsync(userId, chatId, CancellationToken.None);
        await _messageService.ReadMessages(userId, chatId, messages, CancellationToken.None);
        messages = await _messageService.GetMessagesAsync(userId, chatId, CancellationToken.None);

        await Clients.Caller.SendAsync("GetMessages",
            JsonSerializer.Serialize(_mapper.Map<List<MessageViewModel>>(messages)));
    }
    
    public async Task AddReaction(int chatId, int messageId, AddReactionModel reaction)
    {
        var userId = Context.GetHttpContext()!.User.GetUserId();
      
        var reactionModel = await _reactionService.AddReaction(userId, messageId, _mapper.Map<ReactionModel>(reaction),
            CancellationToken.None);
        
        await Clients.Group(chatId.ToString()).SendAsync("AddReactionToMessage",
            JsonSerializer.Serialize(_mapper.Map<ReactionViewModel>(reactionModel)));
       
        if (reaction.Type != reactionModel.Type)
        {
            var notification = await _reactionService.CreateNotification(reactionModel);
        
            await _notificationHubContext.Clients.Group(notification!.ToUserId.ToString())
                .SendAsync("ReceivedNotification", JsonSerializer.Serialize(_mapper.Map<BaseNotificationViewModel>(notification)));
        }
    }

    public async Task DelReaction(int chatId, int messageId, int reactionId)
    {
        var userId = Context.GetHttpContext()!.User.GetUserId();
        var message = await _messageService.GetByIdAsync(messageId, CancellationToken.None);
        await Clients.Group(chatId.ToString()).SendAsync("RemoveReactionToMessage",
            JsonSerializer.Serialize(_mapper.Map<MessageViewModel>(message)));
        await _reactionService.RemoveReaction(userId, chatId, reactionId, CancellationToken.None);
    }

    public async Task DelMessage(int chatId, int messageId, bool isForAuthor)
    {
        var userId = Context.GetHttpContext()!.User.GetUserId();
        var message = await _messageService.GetByIdAsync(userId, chatId, messageId, CancellationToken.None);
        if (isForAuthor)
            await Clients.Caller.SendAsync("DelMessageForAuthor",
                JsonSerializer.Serialize(_mapper.Map<MessageViewModel>(message)));
        else
            await Clients.Group(chatId.ToString()).SendAsync("DelMessage",
                JsonSerializer.Serialize(_mapper.Map<MessageViewModel>(message)));
        await _messageService.DeleteMessageAsync(userId, chatId, messageId, isForAuthor, CancellationToken.None);
    }

    public async Task EditMessage(int chatId, int messageId, string textMess, List<FileSend> files)
    {
        var userId = Context.GetHttpContext()!.User.GetUserId();
        var message = await _messageService.EditMessageAsync(userId, chatId, messageId,
            new MessageModel
            {
                Text = textMess,
                FileModels = _mapper.Map<List<FileModel>>(files),
            }, CancellationToken.None);
        await Clients.Group(chatId.ToString()).SendAsync("EditMessage", JsonSerializer.Serialize(_mapper.Map<MessageViewModel>(message)));
    }

    public async Task GetMessagesByText(int chatId, string text)
    {
        var userId = Context.GetHttpContext()!.User.GetUserId();
        var messages = await _messageService.GetMessagesByTextAsync(userId, chatId, text, CancellationToken.None);
        await Clients.Caller.SendAsync("GetMessagesByText", JsonSerializer.Serialize(_mapper.Map<List<MessageViewModel>>(messages)));
    }

}<|MERGE_RESOLUTION|>--- conflicted
+++ resolved
@@ -100,12 +100,7 @@
 
     public override async Task OnConnectedAsync()
     {
-<<<<<<< HEAD
-        var userId = Context.GetHttpContext()!.User.GetUserId();
-        var userChats = await _chatService.GetAllChats(userId, CancellationToken.None);
-=======
         var chatIdValues = Context.GetHttpContext()!.Request.Query["chatId"];
->>>>>>> fd9bd7eb
         
         if (!string.IsNullOrEmpty(chatIdValues))
         {
@@ -124,14 +119,8 @@
 
     public override async Task OnDisconnectedAsync(Exception? exception)
     {
-<<<<<<< HEAD
-        var userId = Context.GetHttpContext()!.User.GetUserId();
-        var userChats = await _chatService.GetAllChats(userId, CancellationToken.None);
-        foreach (var chat in userChats)
-=======
         var chatIdValues = Context.GetHttpContext()!.Request.Query["chatId"];
         if (!string.IsNullOrEmpty(chatIdValues))
->>>>>>> fd9bd7eb
         {
             var chatId = chatIdValues[0];
             var userId = Context.GetHttpContext()!.User.GetUserId();
