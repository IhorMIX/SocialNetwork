﻿using AutoMapper;
using Microsoft.EntityFrameworkCore;
using Microsoft.EntityFrameworkCore.Metadata.Internal;
using Microsoft.Extensions.Logging;
using SocialNetwork.BL.Exceptions;
using SocialNetwork.BL.Helpers;
using SocialNetwork.BL.Models;
using SocialNetwork.BL.Services.Interfaces;
using SocialNetwork.DAL.Entity;
using SocialNetwork.DAL.Repository.Interfaces;
using System.Data;
using SocialNetwork.BL.Models.Enums;
using Profile = SocialNetwork.DAL.Entity.Profile;
using Microsoft.IdentityModel.Tokens;
using System.Net.Mime;
using MimeKit;
using Microsoft.Extensions.Options;
using MailKit.Security;
using MailKit.Net.Smtp;
using System.Threading;
using Scriban;
using SocialNetwork.BL.Settings;
using Scriban.Runtime;

namespace SocialNetwork.BL.Services;

public class UserService : IUserService
{
    private readonly IUserRepository _userRepository;
    private readonly ILogger<UserService> _logger;
    private readonly IMapper _mapper;

    public UserService(IUserRepository userRepository, ILogger<UserService> logger, IMapper mapper)
    {
        _userRepository = userRepository;
        _logger = logger;
        _mapper = mapper;
    }

    public async Task<UserModel?> GetByIdAsync(int id, CancellationToken cancellationToken = default)
    {
        var userDb = await _userRepository.GetByIdAsync(id, cancellationToken);
        _logger.IsExists(userDb, new UserNotFoundException($"User with this Id {id} not found"));
        var userModel = _mapper.Map<UserModel>(userDb);
        return userModel;
    }

    public async Task<UserModel> CreateUserAsync(UserModel user, CancellationToken cancellationToken = default)
    {
        var userDb = await _userRepository.GetAll().FirstOrDefaultAsync(i => i.Login == user.Login || i.Profile.Email == user.Profile.Email, cancellationToken);
        
        if (userDb != null)
        {
            if (userDb.Login == user.Login)
                throw new AlreadyLoginAndEmailException("Login is already used by another user");

            if (userDb.Profile.Email == user.Profile.Email)
                throw new AlreadyLoginAndEmailException("Email is already used by another user");
        }

        var userDbModel = _mapper.Map<User>(user);

        userDbModel.Password = PasswordHelper.HashPassword(userDbModel.Password);

        await _userRepository.CreateUser(userDbModel, cancellationToken);

        return _mapper.Map<UserModel>(userDbModel); 
    }

    public async Task<UserModel> UpdateUserAsync(int id, UserModel user, CancellationToken cancellationToken = default)
    {

        var userDb = await _userRepository.GetByIdAsync(id, cancellationToken);

        _logger.IsExists(userDb, new UserNotFoundException($"User with this Id {id} not found"));

        userDb!.Password = string.IsNullOrEmpty(user.Password)
            ? userDb.Password
            : PasswordHelper.HashPassword(user.Password);

        foreach (var propertyMap in ReflectionHelper.WidgetUtil<ProfileModel, Profile>.PropertyMap)
        {
            var userProperty = propertyMap.Item1;
            var userDbProperty = propertyMap.Item2;

            var userSourceValue = userProperty.GetValue(user.Profile);
            var userTargetValue = userDbProperty.GetValue(userDb.Profile);

            if (userSourceValue != null && userSourceValue != "" && !userSourceValue.Equals(userTargetValue))
<<<<<<< HEAD

=======
>>>>>>> bbb53dd6
            {
                userDbProperty.SetValue(userDb.Profile, userSourceValue);
            }
        }

        await _userRepository.UpdateUserAsync(userDb, cancellationToken);
        var userModel = _mapper.Map<UserModel>(userDb);
        return userModel;
    }

    public async Task DeleteUserAsync(int id, CancellationToken cancellationToken = default)
    {
        var userDb = await _userRepository.GetByIdAsync(id, cancellationToken);

        _logger.IsExists(userDb, new UserNotFoundException($"User with this Id {id} not found"));

        await _userRepository.DeleteUserAsync(userDb!, cancellationToken);
    }

    public async Task AddAuthorizationValueAsync(UserModel user, string refreshToken, LoginType loginType, DateTime? expiredDate = null,
        CancellationToken cancellationToken = default)
    {
<<<<<<< HEAD
        var userDb = await _userRepository.GetById(user.Id, cancellationToken);

        if (userDb is null)
        {
            _logger.LogError("User with this {Id} not found", user.Id);
            throw new UserNotFoundException($"User with Id '{user.Id}' not found");
        }

        if (userDb.AuthorizationInfo is not null)
        {
            if (userDb.AuthorizationInfo.ExpiredDate <= DateTime.Now.AddDays(-1))
            {
                _logger.LogError("Time of refresh token is out");
                throw new TimeoutException($"Time of refresh token is out");
            }
            userDb.AuthorizationInfo.RefreshToken = refreshToken;
            userDb.AuthorizationInfo.ExpiredDate = expiredDate;
            userDb.AuthorizationInfo.LoginType = (DAL.Entity.Enums.LoginType)loginType;
        }
        else
=======
        var userDb = await _userRepository.GetByIdAsync(user.Id, cancellationToken);
        _logger.IsExists(userDb, new UserNotFoundException($"User with this Id {user.Id} not found"));
            
        if (userDb.AuthorizationInfo is not null && userDb.AuthorizationInfo.ExpiredDate <= DateTime.Now.AddDays(-1))
            await LogOutAsync(user.Id, cancellationToken);
        
        userDb.AuthorizationInfo = new AuthorizationInfo
>>>>>>> bbb53dd6
        {
            RefreshToken = refreshToken,
            ExpiredDate = expiredDate,
            LoginType = (DAL.Entity.Enums.LoginType)loginType
        };
        await _userRepository.UpdateUserAsync(userDb, cancellationToken);
    }

    public async Task LogOutAsync(int userId, CancellationToken cancellationToken = default)
    {
        var userDb = await _userRepository.GetByIdAsync(userId, cancellationToken);

<<<<<<< HEAD
        if (userDb is null)
        {
            _logger.LogError("User with this token not found");
            throw new UserNotFoundException($"User with this token not found");
        }

=======
        _logger.IsExists(userDb, new UserNotFoundException($"User with this Id {userId} not found"));
            
>>>>>>> bbb53dd6
        if (userDb.AuthorizationInfo is not null)
        {
            userDb.AuthorizationInfo = null;
            await _userRepository.UpdateUserAsync(userDb, cancellationToken);
        }
        else throw new NullReferenceException($"User with this token not found");
    }

    public async Task<UserModel?> GetUserByLoginAndPasswordAsync(string login, string password,
        CancellationToken cancellationToken = default)
    {
        var userDb = await _userRepository.GetAll().FirstOrDefaultAsync(i => i.Login == login, cancellationToken);

        _logger.IsExists(userDb, new UserNotFoundException($"User with this login {login} not found"));

        if (!PasswordHelper.VerifyHashedPassword(userDb.Password, password))
        {
            throw new WrongLoginOrPasswordException("Wrong login or password");
        }

        var userModel = _mapper.Map<UserModel>(userDb);
        return userModel;
    }
    
    public async Task<UserModel> GetUserByRefreshTokenAsync(string refreshToken,
        CancellationToken cancellationToken = default)
    {
        var userDb = await _userRepository.GetAll()
            .FirstOrDefaultAsync(i =>
                i.AuthorizationInfo != null &&
                i.AuthorizationInfo.RefreshToken == refreshToken,
                cancellationToken);
        
        _logger.IsExists(userDb, new UserNotFoundException($"User with this refresh token {refreshToken} not found"));
        
        if (userDb.AuthorizationInfo is not null && userDb.AuthorizationInfo.ExpiredDate <= DateTime.Now.AddDays(-1))
            throw new TimeoutException();
        
        var userModel = _mapper.Map<UserModel>(userDb);
        return userModel;
    }

    public async Task<UserModel?> GetUserByEmail(string email, CancellationToken cancellationToken = default)
    {
        var userDb = await _userRepository.GetAll()
            .FirstOrDefaultAsync(i => i.Profile.Email == email, cancellationToken);
        
        _logger.IsExists(userDb, new UserNotFoundException($"User with this email {email} not found"));
        
        var userModel = _mapper.Map<UserModel>(userDb);
        return userModel;
    }

    public async Task<UserModel?> GetUserByLogin(string login, CancellationToken cancellationToken = default)
    {
        var userDb = await _userRepository.GetAll().FirstOrDefaultAsync(i => i.Login == login, cancellationToken);
        
        _logger.IsExists(userDb, new UserNotFoundException($"User with this login {login} not found"));
        
        var userModel = _mapper.Map<UserModel>(userDb);
        return userModel;
    }

    public async Task ActivateUserAsync(int id)
    {
        var userDb = await _userRepository.GetById(id);
        if (userDb is null)
        {
            _logger.LogError("User with this Login {Id} not found", id);
            throw new UserNotFoundException($"User not found");
        }
        userDb.IsEnabled = true;

        await _userRepository.UpdateUserAsync(userDb);

    }

}<|MERGE_RESOLUTION|>--- conflicted
+++ resolved
@@ -12,15 +12,6 @@
 using SocialNetwork.BL.Models.Enums;
 using Profile = SocialNetwork.DAL.Entity.Profile;
 using Microsoft.IdentityModel.Tokens;
-using System.Net.Mime;
-using MimeKit;
-using Microsoft.Extensions.Options;
-using MailKit.Security;
-using MailKit.Net.Smtp;
-using System.Threading;
-using Scriban;
-using SocialNetwork.BL.Settings;
-using Scriban.Runtime;
 
 namespace SocialNetwork.BL.Services;
 
@@ -45,7 +36,7 @@
         return userModel;
     }
 
-    public async Task<UserModel> CreateUserAsync(UserModel user, CancellationToken cancellationToken = default)
+    public async Task CreateUserAsync(UserModel user, CancellationToken cancellationToken = default)
     {
         var userDb = await _userRepository.GetAll().FirstOrDefaultAsync(i => i.Login == user.Login || i.Profile.Email == user.Profile.Email, cancellationToken);
         
@@ -63,8 +54,6 @@
         userDbModel.Password = PasswordHelper.HashPassword(userDbModel.Password);
 
         await _userRepository.CreateUser(userDbModel, cancellationToken);
-
-        return _mapper.Map<UserModel>(userDbModel); 
     }
 
     public async Task<UserModel> UpdateUserAsync(int id, UserModel user, CancellationToken cancellationToken = default)
@@ -87,10 +76,6 @@
             var userTargetValue = userDbProperty.GetValue(userDb.Profile);
 
             if (userSourceValue != null && userSourceValue != "" && !userSourceValue.Equals(userTargetValue))
-<<<<<<< HEAD
-
-=======
->>>>>>> bbb53dd6
             {
                 userDbProperty.SetValue(userDb.Profile, userSourceValue);
             }
@@ -113,28 +98,6 @@
     public async Task AddAuthorizationValueAsync(UserModel user, string refreshToken, LoginType loginType, DateTime? expiredDate = null,
         CancellationToken cancellationToken = default)
     {
-<<<<<<< HEAD
-        var userDb = await _userRepository.GetById(user.Id, cancellationToken);
-
-        if (userDb is null)
-        {
-            _logger.LogError("User with this {Id} not found", user.Id);
-            throw new UserNotFoundException($"User with Id '{user.Id}' not found");
-        }
-
-        if (userDb.AuthorizationInfo is not null)
-        {
-            if (userDb.AuthorizationInfo.ExpiredDate <= DateTime.Now.AddDays(-1))
-            {
-                _logger.LogError("Time of refresh token is out");
-                throw new TimeoutException($"Time of refresh token is out");
-            }
-            userDb.AuthorizationInfo.RefreshToken = refreshToken;
-            userDb.AuthorizationInfo.ExpiredDate = expiredDate;
-            userDb.AuthorizationInfo.LoginType = (DAL.Entity.Enums.LoginType)loginType;
-        }
-        else
-=======
         var userDb = await _userRepository.GetByIdAsync(user.Id, cancellationToken);
         _logger.IsExists(userDb, new UserNotFoundException($"User with this Id {user.Id} not found"));
             
@@ -142,7 +105,6 @@
             await LogOutAsync(user.Id, cancellationToken);
         
         userDb.AuthorizationInfo = new AuthorizationInfo
->>>>>>> bbb53dd6
         {
             RefreshToken = refreshToken,
             ExpiredDate = expiredDate,
@@ -150,22 +112,13 @@
         };
         await _userRepository.UpdateUserAsync(userDb, cancellationToken);
     }
-
+    
     public async Task LogOutAsync(int userId, CancellationToken cancellationToken = default)
     {
         var userDb = await _userRepository.GetByIdAsync(userId, cancellationToken);
 
-<<<<<<< HEAD
-        if (userDb is null)
-        {
-            _logger.LogError("User with this token not found");
-            throw new UserNotFoundException($"User with this token not found");
-        }
-
-=======
         _logger.IsExists(userDb, new UserNotFoundException($"User with this Id {userId} not found"));
             
->>>>>>> bbb53dd6
         if (userDb.AuthorizationInfo is not null)
         {
             userDb.AuthorizationInfo = null;
@@ -194,9 +147,9 @@
         CancellationToken cancellationToken = default)
     {
         var userDb = await _userRepository.GetAll()
-            .FirstOrDefaultAsync(i =>
-                i.AuthorizationInfo != null &&
-                i.AuthorizationInfo.RefreshToken == refreshToken,
+            .FirstOrDefaultAsync(i => 
+                i.AuthorizationInfo != null && 
+                i.AuthorizationInfo.RefreshToken == refreshToken, 
                 cancellationToken);
         
         _logger.IsExists(userDb, new UserNotFoundException($"User with this refresh token {refreshToken} not found"));
@@ -228,19 +181,4 @@
         var userModel = _mapper.Map<UserModel>(userDb);
         return userModel;
     }
-
-    public async Task ActivateUserAsync(int id)
-    {
-        var userDb = await _userRepository.GetById(id);
-        if (userDb is null)
-        {
-            _logger.LogError("User with this Login {Id} not found", id);
-            throw new UserNotFoundException($"User not found");
-        }
-        userDb.IsEnabled = true;
-
-        await _userRepository.UpdateUserAsync(userDb);
-
-    }
-
 }