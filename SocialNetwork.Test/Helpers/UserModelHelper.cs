--- conflicted
+++ resolved
@@ -11,11 +11,8 @@
         Random random = new Random();
         return new UserModel()
         {
-<<<<<<< HEAD
-            Login = "User" + random.Next(100, 10000),
-=======
+
             Login = GenerateRandomLogin(8, 60),
->>>>>>> 56e525b3
             Password = "Password",
             Profile = new ProfileModel()
             {
