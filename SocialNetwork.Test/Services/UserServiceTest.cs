﻿using Microsoft.Extensions.DependencyInjection;
using SocialNetwork.BL.Exceptions;
using SocialNetwork.BL.Models;
using SocialNetwork.BL.Models.Enums;
using SocialNetwork.BL.Services;
using SocialNetwork.BL.Services.Interfaces;
using SocialNetwork.DAL;
using SocialNetwork.DAL.Repository;
using SocialNetwork.DAL.Repository.Interfaces;
using SocialNetwork.Test.Helpers;
using SocialNetwork.Web;

namespace SocialNetwork.Test.Services;

public class UserServiceTest : DefaultServiceTest<IUserService, UserService>
{
    protected override void SetUpAdditionalDependencies(IServiceCollection services)
    {
        services.AddScoped<IFriendRequestRepository, FriendRequestRepository>();
        services.AddScoped<IUserRepository, UserRepository>();
<<<<<<< HEAD
        services.AddScoped<IUserService, UserService>();
        services.AddScoped<IFriendshipService, FriendshipService>();
        services.AddScoped<IFriendshipRepository, FriendshipRepository>();
        
        services.AddScoped<IChatService, ChatService>();
        services.AddScoped<IRoleRepository, RoleRepository>();
        services.AddScoped<IChatRepository, ChatRepository>();
        services.AddScoped<IChatMemberRepository, ChatMemberRepository>();
=======
        services.AddScoped<IFriendshipRepository, FriendshipRepository>();
        services.AddScoped<IFriendRequestRepository, FriendRequestRepository>();

>>>>>>> 56e525b3
        base.SetUpAdditionalDependencies(services);
    }

    [Test]
    public async Task CreateUser_SameData_ShouldFail()
    {
        var user = new UserModel()
        {
            Login = "TestLogin1",
            Password = "TestPassword",
            Profile = new ProfileModel()
            {
                Birthday = DateTime.Now,
                Description = "sdsdds",
                Email = "1@gmail.com",
                Name = "Test",
                Sex = Sex.Male,
                Surname = "Test",
                AvatarImage = "Image"
            }
        };

        await Service.CreateUserAsync(user);
        Assert.ThrowsAsync<AlreadyLoginAndEmailException>(async () => await Service.CreateUserAsync(user));
    }


    [Test]
    public async Task CreateUser_WithCorrectData_Success()
    {
        var user = new UserModel()
        {
            Login = "TestLogin2",
            Password = "TestPassword",
            Profile = new ProfileModel()
            {
                Birthday = DateTime.Now,
                Description = "sdsdds",
                Email = "2@gmail.com",
                Name = "Test",
                Sex = Sex.Male,
                Surname = "Test",
                AvatarImage = "Image"
            }
        };

        await Service.CreateUserAsync(user);

        var createdUser = await Service.GetUserByLogin(user.Login);

        Assert.That(createdUser!.Login, Is.EqualTo(user.Login));
        Assert.That(createdUser!.Profile.Email, Is.EqualTo(user.Profile.Email));
    }

    [Test]
    public async Task CreateUserAndGetWithIncorrectId_ShouldFail()
    {
<<<<<<< HEAD
        Assert.ThrowsAsync<UserNotFoundException>(async () => await Service.GetByIdAsync(1000000));
=======
        var user = new UserModel()
        {
            Login = "TestLogin3",
            Password = "TestPassword",
            Profile = new ProfileModel()
            {
                Birthday = DateTime.Now,
                Description = "sdsdds",
                Email = "3@gmail.com",
                Name = "Test",
                Sex = Sex.Male,
                Surname = "Test",
                AvatarImage = "Image"
            }
        };

        await Service.CreateUserAsync(user);

        Assert.ThrowsAsync<UserNotFoundException>(async () => await Service.GetByIdAsync(1000000000));
>>>>>>> 56e525b3
    }

    [Test]
    public async Task UpdateUser_UserFound_ReturnsUpdatedUserModel()
    {
        var user = new UserModel()
        {
            Login = "TestLogin4",
            Password = "TestPassword",
            Profile = new ProfileModel()
            {
                Birthday = DateTime.Now,
                Description = "sdsdds",
                Email = "4@gmail.com",
                Name = "Test",
                Sex = Sex.Male,
                Surname = "Test",
                AvatarImage = "Image"
            }
        };
        await Service.CreateUserAsync(user);
        var createdUser = await Service.GetUserByLogin(user.Login);

        Assert.That(createdUser!.Login, Is.EqualTo(user.Login));
        Assert.That(createdUser!.Profile.Email, Is.EqualTo(user.Profile.Email));


        user.Profile.Email = "anotherMail@gmail.com";
        user.Profile.Name = "AnotherName";
        user.Id = createdUser.Id;
        await Service.UpdateUserAsync(user.Id, user);

        createdUser = await Service.GetByIdAsync(user.Id);

        Assert.That(createdUser!.Profile.Email, Is.EqualTo(user.Profile.Email));
        Assert.That(createdUser!.Profile.Name, Is.EqualTo(user.Profile.Name));
    }

    [Test]
    public async Task UpdateUser_UserNotFound_ThrowsUserNotFoundException()
    {
        var user = new UserModel()
        {
            Login = "TestLogin4",
            Password = "TestPassword",
            Profile = new ProfileModel()
            {
                Birthday = DateTime.Now,
                Description = "sdsdds",
                Email = "4@gmail.com",
                Name = "Test",
                Sex = Sex.Male,
                Surname = "Test",
                AvatarImage = "Image"
            }
        };
        Assert.ThrowsAsync<UserNotFoundException>(async ()
            => await Service.UpdateUserAsync(222, user));
    }

    [Test]
    public async Task DeleteUser_UserFound_DeletesUserSuccessfully()
    {
        var user = new UserModel()
        {
            Login = "TestLogin5",
            Password = "TestPassword",
            Profile = new ProfileModel()
            {
                Birthday = DateTime.Now,
                Description = "sdsdds",
                Email = "5@gmail.com",
                Name = "Test",
                Sex = Sex.Male,
                Surname = "Test",
                AvatarImage = "Image"
            }
        };
        await Service.CreateUserAsync(user);

        await Service.DeleteUserAsync(1);
        Assert.ThrowsAsync<UserNotFoundException>(async () =>
            await Service.DeleteUserAsync(1));
    }

    [Test]
    public async Task DeleteUser_UserNotFound_ThrowsUserNotFoundException()
    {
        Assert.ThrowsAsync<UserNotFoundException>(async () =>
            await Service.DeleteUserAsync(1));
    }

    [Test]
    public async Task AddAuthorizationValue_UserFoundNullAuthorizationInfo_AddsRefreshTokenSuccessfully()
    {
        var user = new UserModel()
        {
            Login = "TestLogin6",
            Password = "TestPassword",
            Profile = new ProfileModel()
            {
                Birthday = DateTime.Now,
                Description = "sdsdds",
                Email = "6@gmail.com",
                Name = "Test",
                Sex = Sex.Male,
                Surname = "Test",
                AvatarImage = "Image"
            }
        };
        await Service.CreateUserAsync(user);
        var createdUser = await Service.GetUserByLogin(user.Login);

        Assert.That(createdUser!.AuthorizationInfo, Is.EqualTo(null));
        await Service.AddAuthorizationValueAsync(createdUser!, "", LoginType.LocalSystem);
        createdUser = await Service.GetUserByLogin(user.Login);
        Assert.That(createdUser!.AuthorizationInfo.RefreshToken is "");
        Assert.That(createdUser!.AuthorizationInfo, Is.Not.EqualTo(null));
    }

    [Test]
    public async Task AddAuthorizationValue_UserFoundWithAuthorizationInfo_UpdatesRefreshTokenSuccessfully()
    {
        var user = new UserModel()
        {
            Login = "TestLogin7",
            Password = "TestPassword",
            Profile = new ProfileModel()
            {
                Birthday = DateTime.Now,
                Description = "sdsdds",
                Email = "23@gmail.com",
                Name = "Test",
                Sex = Sex.Male,
                Surname = "Test",
                AvatarImage = "Image"
            }
        };
        await Service.CreateUserAsync(user);
        var createdUser = await Service.GetUserByLogin(user.Login);
        Assert.That(createdUser!.AuthorizationInfo, Is.EqualTo(null));
        await Service.AddAuthorizationValueAsync(createdUser!, "1111", LoginType.LocalSystem);

        var createdUser2 = await Service.GetUserByLogin(user.Login);
        Assert.That(createdUser2!.AuthorizationInfo, Is.Not.EqualTo(null));
        await Service.AddAuthorizationValueAsync(createdUser2!, "2222", LoginType.LocalSystem);

        Assert.That(createdUser2!.AuthorizationInfo?.RefreshToken != createdUser!.AuthorizationInfo?.RefreshToken);
    }

    [Test]
    public async Task AddAuthorizationValue_UserFoundWithAuthorizationInfo_ThrowsTimeoutException()
    {
        var user = new UserModel()
        {
            Login = "TestLogin8",
            Password = "TestPassword",
            Profile = new ProfileModel()
            {
                Birthday = DateTime.Now,
                Description = "sdsdds",
                Email = "24@gmail.com",
                Name = "Test",
                Sex = Sex.Male,
                Surname = "Test",
                AvatarImage = "Image"
            }
        };
        await Service.CreateUserAsync(user);
        var createdUser = await Service.GetUserByLogin(user.Login);
        Assert.That(createdUser!.AuthorizationInfo, Is.EqualTo(null));
        await Service.AddAuthorizationValueAsync(createdUser!, "1111", LoginType.LocalSystem,
            DateTime.Now.AddHours(-26));

        createdUser = await Service.GetUserByLogin(user.Login);
        Assert.That(createdUser!.AuthorizationInfo, Is.Not.EqualTo(null));

        Assert.ThrowsAsync<TimeoutException>(async () =>
            await Service.AddAuthorizationValueAsync(createdUser!, "2222", LoginType.LocalSystem));
        createdUser = await Service.GetUserByLogin(user.Login);
        Assert.That(createdUser!.AuthorizationInfo, Is.EqualTo(null));
    }

    [Test]
    public async Task AddAuthorizationValue_UserNotFound_ThrowsUserNotFoundException()
    {
        Assert.ThrowsAsync<UserNotFoundException>(async ()
            => await Service.AddAuthorizationValueAsync(new UserModel(), "", LoginType.LocalSystem));
        await Task.CompletedTask;
    }

    [Test]
    public async Task GetUserByLoginAndPassword_UserFound_ReturnsUserModel()
    {
        var user = new UserModel()
        {
            Login = "TestLogin9",
            Password = "TestPassword",
            Profile = new ProfileModel()
            {
                Birthday = DateTime.Now,
                Description = "sdsdds",
                Email = "25@gmail.com",
                Name = "Test",
                Sex = Sex.Male,
                Surname = "Test",
                AvatarImage = "Image"
            }
        };

        await Service.CreateUserAsync(user);
        Assert.That(Service.GetUserByLoginAndPasswordAsync(user.Login, user.Password), Is.Not.EqualTo(null));
    }

    [Test]
    public async Task GetUserByLoginAndPassword_UserNotFound_ThrowsUserNotFoundException()
    {
        Assert.ThrowsAsync<UserNotFoundException>(async ()
            => await Service.GetUserByLoginAndPasswordAsync("user.Login", " user.Password"));
        await Task.CompletedTask;
    }

    [Test]
    public async Task GetUserByLoginAndPassword_IncorrectPassword_ThrowsUserNotFoundException()
    {
        var user = new UserModel()
        {
            Login = "TestLogin10",
            Password = "TestPassword",
            Profile = new ProfileModel()
            {
                Birthday = DateTime.Now,
                Description = "sdsdds",
                Email = "62@gmail.com",
                Name = "Test",
                Sex = Sex.Male,
                Surname = "Test",
                AvatarImage = "Image"
            }
        };

        await Service.CreateUserAsync(user);

        Assert.ThrowsAsync<WrongLoginOrPasswordException>(async ()
            => await Service.GetUserByLoginAndPasswordAsync(user.Login, "wrong password"));
    }

    [Test]
    public async Task GetUserByRefreshToken_UserFound_ReturnsUserModel()
    {
        var user = new UserModel()
        {
            Login = "TestLogin11",
            Password = "TestPassword",
            Profile = new ProfileModel()
            {
                Birthday = DateTime.Now,
                Description = "sdsdds",
                Email = "72@gmail.com",
                Name = "Test",
                Sex = Sex.Male,
                Surname = "Test",
                AvatarImage = "Image"
            }
        };
        await Service.CreateUserAsync(user);
        var createdUser = await Service.GetUserByLogin(user.Login);
        await Service.AddAuthorizationValueAsync(createdUser!,
            "cNJPGDP69Z/fsk6Wm5rP+02Jl+SSgxPPckvk/OKY1hc=-1098260020", LoginType.LocalSystem);
        Assert.That(await Service.GetUserByRefreshTokenAsync("cNJPGDP69Z/fsk6Wm5rP+02Jl+SSgxPPckvk/OKY1hc=-1098260020"),
            Is.Not.EqualTo(null));
    }

    [Test]
    public Task GetUserByRefreshToken_UserNotFound_ThrowsUserNotFoundException()
    {
        Assert.ThrowsAsync<UserNotFoundException>(async ()
            => await Service.GetUserByRefreshTokenAsync("RefreshToken"));
        return Task.CompletedTask;
    }

    [Test]
    public async Task GetUserByEmail_UserFound_ReturnsUserModel()
    {
        var user = new UserModel()
        {
            Login = "TestLogin12",
            Password = "TestPassword",
            Profile = new ProfileModel()
            {
                Birthday = DateTime.Now,
                Description = "sdsdds",
                Email = "8@gmail.com",
                Name = "Test",
                Sex = Sex.Male,
                Surname = "Test",
                AvatarImage = "Image"
            }
        };
        await Service.CreateUserAsync(user);
        Assert.That(Service.GetUserByEmail("limpopo923@gmail.com") is not null);
    }

    [Test]
    public async Task GetUserByEmail_UserNotFound_ThrowsUserNotFoundException()
    {
        var user = new UserModel()
        {
            Login = "TestLogin13",
            Password = "TestPassword",
            Profile = new ProfileModel()
            {
                Birthday = DateTime.Now,
                Description = "sdsdds",
                Email = "9@gmail.com",
                Name = "Test",
                Sex = Sex.Male,
                Surname = "Test",
                AvatarImage = "Image"
            }
        };
        await Service.CreateUserAsync(user);

        Assert.ThrowsAsync<UserNotFoundException>(async ()
            => await Service.GetUserByEmail("wrongEmail@gmail.com"));
    }

    [Test]
    public async Task GetUserByLogin_UserFound_ReturnsUserModel()
    {
        var user = new UserModel()
        {
            Login = "TestLogin14",
            Password = "TestPassword",
            Profile = new ProfileModel()
            {
                Birthday = DateTime.Now,
                Description = "sdsdds",
                Email = "10@gmail.com",
                Name = "Test",
                Sex = Sex.Male,
                Surname = "Test",
                AvatarImage = "Image"
            }
        };
        await Service.CreateUserAsync(user);

        Assert.That(Service.GetUserByEmail("TestLogin") is not null);
    }

    [Test]
    public async Task GetUserByLogin_UserNotFound_ThrowsUserNotFoundException()
    {
        var user = new UserModel()
        {
            Login = "TestLogin15",
            Password = "TestPassword",
            Profile = new ProfileModel()
            {
                Birthday = DateTime.Now,
                Description = "sdsdds",
                Email = "11@gmail.com",
                Name = "Test",
                Sex = Sex.Male,
                Surname = "Test",
                AvatarImage = "Image"
            }
        };
        await Service.CreateUserAsync(user);

        Assert.ThrowsAsync<UserNotFoundException>(async ()
            => await Service.GetUserByLogin("wrongLogin"));
    }

    [Test]
    public async Task LogOut_DeleteAuthorizationInfo_ReturnNull()
    {
        var user = new UserModel()
        {
            Login = "TestLogin16",
            Password = "TestPassword",
            Profile = new ProfileModel()
            {
                Birthday = DateTime.Now,
                Description = "sdsdds",
                Email = "12@gmail.com",
                Name = "Test",
                Sex = Sex.Male,
                Surname = "Test",
                AvatarImage = "Image"
            }
        };
        await Service.CreateUserAsync(user);

        var createdUser = await Service.GetUserByLogin("TestLogin16");
        await Service.AddAuthorizationValueAsync(createdUser!, "123", LoginType.LocalSystem);
        createdUser = await Service.GetUserByLogin("TestLogin16");

        if (createdUser?.AuthorizationInfo is not null)
            await Service.LogOutAsync(createdUser.Id);
        createdUser = await Service.GetUserByLogin("TestLogin16");

        Assert.That(createdUser!.AuthorizationInfo is null);
    }

    [Test]
    public async Task LogOut_UserNotFound_ThrowsUserNotFoundException()
    {
        Assert.ThrowsAsync<UserNotFoundException>(async ()
            => await Service.LogOutAsync(1));
        await Task.CompletedTask;
    }

    [Test]
    public async Task LogOut_AuthorizationInfoTrue_ThrowsNullReferenceException()
    {
        var user = new UserModel()
        {
            Login = "TestLogin17",
            Password = "TestPassword",
            Profile = new ProfileModel()
            {
                Birthday = DateTime.Now,
                Description = "sdsdds",
                Email = "13@gmail.com",
                Name = "Test",
                Sex = Sex.Male,
                Surname = "Test",
                AvatarImage = "Image"
            }
        };
        await Service.CreateUserAsync(user);
        var createdUser = await Service.GetUserByLogin("TestLogin17");
        Assert.ThrowsAsync<NullReferenceException>(async ()
            => await Service.LogOutAsync(createdUser!.Id));
    }
}<|MERGE_RESOLUTION|>--- conflicted
+++ resolved
@@ -18,7 +18,6 @@
     {
         services.AddScoped<IFriendRequestRepository, FriendRequestRepository>();
         services.AddScoped<IUserRepository, UserRepository>();
-<<<<<<< HEAD
         services.AddScoped<IUserService, UserService>();
         services.AddScoped<IFriendshipService, FriendshipService>();
         services.AddScoped<IFriendshipRepository, FriendshipRepository>();
@@ -27,11 +26,8 @@
         services.AddScoped<IRoleRepository, RoleRepository>();
         services.AddScoped<IChatRepository, ChatRepository>();
         services.AddScoped<IChatMemberRepository, ChatMemberRepository>();
-=======
         services.AddScoped<IFriendshipRepository, FriendshipRepository>();
         services.AddScoped<IFriendRequestRepository, FriendRequestRepository>();
-
->>>>>>> 56e525b3
         base.SetUpAdditionalDependencies(services);
     }
 
@@ -89,9 +85,7 @@
     [Test]
     public async Task CreateUserAndGetWithIncorrectId_ShouldFail()
     {
-<<<<<<< HEAD
-        Assert.ThrowsAsync<UserNotFoundException>(async () => await Service.GetByIdAsync(1000000));
-=======
+
         var user = new UserModel()
         {
             Login = "TestLogin3",
@@ -111,7 +105,6 @@
         await Service.CreateUserAsync(user);
 
         Assert.ThrowsAsync<UserNotFoundException>(async () => await Service.GetByIdAsync(1000000000));
->>>>>>> 56e525b3
     }
 
     [Test]
