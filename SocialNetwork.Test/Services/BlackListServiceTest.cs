--- conflicted
+++ resolved
@@ -24,19 +24,16 @@
         
         services.AddScoped<INotificationRepository, NotificationRepository>();
         services.AddScoped<INotificationService, NotificationService>();
-<<<<<<< HEAD
 
         services.AddScoped<IGroupRepository, GroupRepository>();
         services.AddScoped<IGroupService, GroupService>();
         services.AddScoped<IGroupMemberRepository, GroupMemberRepository>();
         services.AddScoped<IRoleGroupRepository, RoleGroupRepository>();
         services.AddScoped<IBannedUserListRepository, BannedUserListRepository>();
-=======
         
         services.AddScoped<IBlackListService, BlackListService>();
         services.AddScoped<IBlackListRepository, BlackListRepository>();
         
->>>>>>> 34fef935
         base.SetUpAdditionalDependencies(services);
     }
     
