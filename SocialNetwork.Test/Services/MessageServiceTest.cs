﻿using Microsoft.Extensions.DependencyInjection;
using SocialNetwork.BLL.Models;
using SocialNetwork.BLL.Services;
using SocialNetwork.BLL.Services.Interfaces;
<<<<<<< HEAD
using SocialNetwork.DAL.Repository.Interfaces;
using SocialNetwork.DAL.Repository;
=======
using SocialNetwork.DAL.Repository;
using SocialNetwork.DAL.Repository.Interfaces;
>>>>>>> 34fef935
using SocialNetwork.Test.Helpers;

namespace SocialNetwork.Test.Services;

public class MessageServiceTest : BaseMessageTestService<IMessageService, MessageService>
{
<<<<<<< HEAD
=======
    
>>>>>>> 34fef935
    protected override void SetUpAdditionalDependencies(IServiceCollection services)
    {
        services.AddScoped<IUserRepository, UserRepository>();
        services.AddScoped<IUserService, UserService>();
<<<<<<< HEAD

        services.AddScoped<IGroupService, GroupService>();
        services.AddScoped<IGroupRepository, GroupRepository>();
        services.AddScoped<IGroupMemberRepository, GroupMemberRepository>();
        services.AddScoped<IRoleGroupRepository, RoleGroupRepository>();

        services.AddScoped<IFriendshipRepository, FriendshipRepository>();
        services.AddScoped<IFriendshipService, FriendshipService>();

        services.AddScoped<IBannedUserListRepository, BannedUserListRepository>();
        base.SetUpAdditionalDependencies(services);
    }

=======
        
        services.AddScoped<IFriendshipService, FriendshipService>();
        services.AddScoped<IFriendRequestService, FriendRequestService>();
        services.AddScoped<IFriendshipRepository, FriendshipRepository>();
        services.AddScoped<IFriendRequestRepository, FriendRequestRepository>();
        
        services.AddScoped<IMessageService, MessageService>();
        services.AddScoped<IMessageRepository, MessageRepository>();
        services.AddScoped<IReactionRepository, ReactionRepository>();
        services.AddScoped<IReactionService, ReactionService>();
        services.AddScoped<IMessageReadStatusRepository, MessageReadStatusRepository>();
        
        services.AddScoped<INotificationRepository, NotificationRepository>();
        services.AddScoped<INotificationService, NotificationService>();
        
        services.AddScoped<IBlackListService, BlackListService>();
        services.AddScoped<IBlackListRepository, BlackListRepository>();
        
        base.SetUpAdditionalDependencies(services);
    }
    
>>>>>>> 34fef935
    [Test]
    public async Task CreateMessage_MessageCreated_returnLastMessage()
    {
        var userService = ServiceProvider.GetRequiredService<IUserService>();
        var user1 = await UserModelHelper.CreateTestDataAsync(userService);
        var user2 = await UserModelHelper.CreateTestDataAsync(userService);
        var createdUser1 = await userService.GetUserByLogin(user1.Login);
        var createdUser2 = await userService.GetUserByLogin(user2.Login);
        Assert.That(user1, Is.Not.EqualTo(null));
        Assert.That(user2, Is.Not.EqualTo(null));

        var friendService = ServiceProvider.GetRequiredService<IFriendshipService>();
        await friendService.AddFriendshipAsync(createdUser1!.Id, createdUser2!.Id);
        
        var chatService = ServiceProvider.GetRequiredService<IChatService>();
        await chatService.CreateP2PChat(user1.Id, user2.Id, new ChatModel
        {
            Name = "Chat1",
            Logo = "null",
            IsGroup = true,
        });
        var paginationModel = new PaginationModel
        {
            CurrentPage = 1,
            PageSize = 1
        };
        var chatList = await chatService.FindChatByName(user1.Id,paginationModel, "Chat1");
        var chat = chatList.Data.First();

        var messageService = ServiceProvider.GetRequiredService<IMessageService>();
        var createdMessage = await messageService.CreateMessage(user1.Id, chat.Id, new MessageModel()
        {
            Text = "Test message",
            Files = new List<FileInMessageModel>
            {
                new FileInMessageModel
                {
                    FilePath = "test.png",
                }
            }
        });

        Assert.That(createdMessage, Is.Not.EqualTo(null));
        Assert.That(createdMessage.Text, Is.EqualTo("Test message"));
        Assert.That(createdMessage.Files!.Any(f => f.FilePath == "test.png"));

    }


    [Test]
    public async Task ReadMessage_GetMessages_returnMessages()
    {
        var userService = ServiceProvider.GetRequiredService<IUserService>();
        var user1 = await UserModelHelper.CreateTestDataAsync(userService);
        var user2 = await UserModelHelper.CreateTestDataAsync(userService);
        var user3 = await UserModelHelper.CreateTestDataAsync(userService);
        user1 = await userService.GetUserByLogin(user1.Login);
        user2 = await userService.GetUserByLogin(user2.Login);
        user3 = await userService.GetUserByLogin(user3.Login);
        Assert.That(user1, Is.Not.EqualTo(null));
        Assert.That(user2, Is.Not.EqualTo(null));
        Assert.That(user3, Is.Not.EqualTo(null));

        var friendService = ServiceProvider.GetRequiredService<IFriendshipService>();
        await friendService.AddFriendshipAsync(user1!.Id, user2!.Id);
        await friendService.AddFriendshipAsync(user1!.Id, user3!.Id);
        
        var chatService = ServiceProvider.GetRequiredService<IChatService>();
        await chatService.CreateGroupChat(user1.Id, new ChatModel
        {
            Name = "Chat2",
            Logo = "null",
            IsGroup = true,
        });
        var paginationModel = new PaginationModel
        {
            CurrentPage = 1,
            PageSize = 1
        };
        var chatList = await chatService.FindChatByName(user1.Id,paginationModel, "Chat2");
        var chat = chatList.Data.First();

        await chatService.AddUsers(user1.Id, chat.Id, new List<int>
        {
            user2.Id,
            user3.Id
        });

        var messageService = ServiceProvider.GetRequiredService<IMessageService>();
        await messageService.CreateMessage(user1.Id, chat.Id, new MessageModel()
        {
            Text = "Test message 1",
            Files = new List<FileInMessageModel>
            {
                new FileInMessageModel
                {
                    FilePath = "test1.png",
                }
            }
        });
        await messageService.CreateMessage(user1.Id, chat.Id, new MessageModel()
        {
            Text = "Test message 2",
            Files = new List<FileInMessageModel>
            {
                new FileInMessageModel
                {
                    FilePath = "test2.png",
                }
            }
        });
        await messageService.CreateMessage(user1.Id, chat.Id, new MessageModel()
        {
            Text = "Test message 3",
            Files = new List<FileInMessageModel>
            {
                new FileInMessageModel
                {
                    FilePath = "test3.png",
                }
            }
        });

        var messages = await Service.GetMessagesAsync(user2.Id, chat.Id, new PaginationModel
        {
            CurrentPage = 1,
            PageSize = 1
        });

        Assert.That(messages.Data.Count() == 1);
        Assert.That(messages.Data.Any(c => c.Text == "Test message 1"));
        
        messages = await Service.GetMessagesAsync(user2.Id, chat.Id, new PaginationModel
        {
            CurrentPage = 1,
            PageSize = 3
        });
        
        Assert.That(messages.Data.Count() == 3);
        Assert.That(messages.Data.Any(c => c.Text == "Test message 1"));
        Assert.That(messages.Data.Any(c => c.Text == "Test message 2"));
        Assert.That(messages.Data.Any(c => c.Text == "Test message 3"));
    }

    [Test]
    public async Task ReplyMessage_EditReplyMessage_DeleteMessageToReply_ReturnMessages()
    {
        var userService = ServiceProvider.GetRequiredService<IUserService>();
        var user1 = await UserModelHelper.CreateTestDataAsync(userService);
        var user2 = await UserModelHelper.CreateTestDataAsync(userService);
        var user3 = await UserModelHelper.CreateTestDataAsync(userService);
        user1 = await userService.GetUserByLogin(user1.Login);
        user2 = await userService.GetUserByLogin(user2.Login);
        user3 = await userService.GetUserByLogin(user3.Login);
        Assert.That(user1, Is.Not.EqualTo(null));
        Assert.That(user2, Is.Not.EqualTo(null));
        Assert.That(user3, Is.Not.EqualTo(null));

        var friendService = ServiceProvider.GetRequiredService<IFriendshipService>();
        await friendService.AddFriendshipAsync(user1!.Id, user2!.Id);
        await friendService.AddFriendshipAsync(user1!.Id, user3!.Id);
        
        var chatService = ServiceProvider.GetRequiredService<IChatService>();
        await chatService.CreateGroupChat(user1.Id, new ChatModel
        {
            Name = "Chat2",
            Logo = "null",
            IsGroup = true,
        });
        var paginationModel = new PaginationModel
        {
            CurrentPage = 1,
            PageSize = 1
        };
        var chatList = await chatService.FindChatByName(user1.Id,paginationModel, "Chat2");
        var chat = chatList.Data.First();

        await chatService.AddUsers(user1.Id, chat.Id, new List<int>
        {
            user2.Id,
            user3.Id
        });
        
        await Service.CreateMessage(user1.Id, chat.Id, new MessageModel()
        {
            Text = "Test message 1",
            Files = new List<FileInMessageModel>
            {
                new FileInMessageModel
                {
                    FilePath = "test1.png",
                }
            }
        });
        var messageToReply = await Service.CreateMessage(user2.Id, chat.Id, new MessageModel()
        {
            Text = "Test message 2",
            Files = new List<FileInMessageModel>
            {
                new FileInMessageModel
                {
                    FilePath = "test2.png",
                }
            }
        });
        var replyMessage = await Service.ReplyMessageAsync(user3.Id, chat.Id, messageToReply.Id, new MessageModel()
        {
            Text = "Test message 3",
            Files = new List<FileInMessageModel>
            {
                new FileInMessageModel
                {
                    FilePath = "test3.png",
                }
            }
        });

        var messages = await Service.GetMessagesAsync(user2.Id, chat.Id);

        Assert.That(messages.Count() == 3);
        Assert.That(messages.Any(c => c.Text == "Test message 1"));
        Assert.That(messages.Any(c => c.Text == "Test message 2"));
        Assert.That(messages.Any(c => c.Text == "Test message 3"));
        Assert.That(replyMessage.ChatId == chat.Id && replyMessage.ToReplyMessageId == messageToReply.Id);

        await Service.EditMessageAsync(user3.Id, chat.Id, replyMessage.Id, new MessageModel
        {
            Text = "editedMessage",
            Files = new List<FileInMessageModel>
            {
                new FileInMessageModel
                {
                    FilePath = "test3.png",
                },
                new FileInMessageModel
                {
                    FilePath = "test4.png",
                }
            }
        });
        
        messages = await Service.GetMessagesAsync(user2.Id, chat.Id);
        replyMessage = messages.FirstOrDefault(c => c.Id == replyMessage.Id);

        Assert.That(messages.Any(c => c.Text == "editedMessage" && c.Text == "editedMessage"));
        Assert.That(replyMessage!.ChatId == chat.Id && replyMessage.Text == "editedMessage" && replyMessage.ToReplyMessageId == messageToReply.Id);
        
        await Service.DeleteMessageAsync(user1.Id, chat.Id, messageToReply.Id, false);
        messages = await Service.GetMessagesAsync(user2.Id, chat.Id);
        replyMessage = messages.FirstOrDefault(c => c.Id == replyMessage.Id);
        Assert.That(replyMessage!.ChatId == chat.Id && replyMessage.ToReplyMessageId == null);
        Assert.That(messages.Any(c => c.Text == "Test message 1"));

        var lastMsg = await Service.GetLastMessageAsync(user1.Id, chat.Id);
        Assert.That(lastMsg.Text == "editedMessage");
    }
    
    [Test]
    public async Task CreateMessage_DeleteForAuthor_GetOnlyUndeleted()
    {
        var userService = ServiceProvider.GetRequiredService<IUserService>();
        var user1 = await UserModelHelper.CreateTestDataAsync(userService);
        var user2 = await UserModelHelper.CreateTestDataAsync(userService);
        var user3 = await UserModelHelper.CreateTestDataAsync(userService);
        user1 = await userService.GetUserByLogin(user1.Login);
        user2 = await userService.GetUserByLogin(user2.Login);
        user3 = await userService.GetUserByLogin(user3.Login);
        Assert.That(user1, Is.Not.EqualTo(null));
        Assert.That(user2, Is.Not.EqualTo(null));
        Assert.That(user3, Is.Not.EqualTo(null));

        var friendService = ServiceProvider.GetRequiredService<IFriendshipService>();
        await friendService.AddFriendshipAsync(user1!.Id, user2!.Id);
        await friendService.AddFriendshipAsync(user1!.Id, user3!.Id);

        var chatService = ServiceProvider.GetRequiredService<IChatService>();
        await chatService.CreateGroupChat(user1.Id, new ChatModel
        {
            Name = "Chat2",
            Logo = "null",
            IsGroup = true,
        });
        var paginationModel = new PaginationModel
        {
            CurrentPage = 1,
            PageSize = 1
        };
        var chatList = await chatService.FindChatByName(user1.Id,paginationModel, "Chat2");
        var chat = chatList.Data.First();

        await chatService.AddUsers(user1.Id, chat.Id, new List<int>
        {
            user2.Id,
            user3.Id
        });
        
        await Service.CreateMessage(user1.Id, chat.Id, new MessageModel()
        {
            Text = "Test message 1",
            Files = new List<FileInMessageModel>
            {
                new FileInMessageModel
                {
                    FilePath = "test1.png",
                }
            }
        });
        var messageToReply = await Service.CreateMessage(user2.Id, chat.Id, new MessageModel()
        {
            Text = "Test message 2",
            Files = new List<FileInMessageModel>
            {
                new FileInMessageModel
                {
                    FilePath = "test2.png",
                }
            }
        });
        var replyMessage = await Service.ReplyMessageAsync(user3.Id, chat.Id, messageToReply.Id, new MessageModel()
        {
            Text = "Test message 3",
            Files = new List<FileInMessageModel>
            {
                new FileInMessageModel
                {
                    FilePath = "test3.png",
                }
            }
        });
        
        await Service.DeleteMessageAsync(user3.Id, chat.Id, replyMessage.Id, true);
        var messages = await Service.GetMessagesAsync(user3.Id, chat.Id);
        Assert.That(messages.Count() == 2);
        Assert.That(messages.Any(c => c.Text == "Test message 1"));
        Assert.That(messages.Any(c => c.Text == "Test message 2"));
        Assert.That(messages.Any(c => c.Text == "Test message 3") is false);
        
        messages = await Service.GetMessagesAsync(user2.Id, chat.Id);
        Assert.That(messages.Count() == 3);
        Assert.That(messages.Any(c => c.Text == "Test message 1"));
        Assert.That(messages.Any(c => c.Text == "Test message 2"));
        Assert.That(messages.Any(c => c.Text == "Test message 3"));
        
        
        Assert.That(replyMessage.ChatId == chat.Id && replyMessage.ToReplyMessageId == messageToReply.Id);
    }
    
    [Test]
    public async Task ShareWithMessage_MessageCreated_returnLastMessage()
    {
        var userService = ServiceProvider.GetRequiredService<IUserService>();
        var user1 = await UserModelHelper.CreateTestDataAsync(userService);
        var user2 = await UserModelHelper.CreateTestDataAsync(userService);
        var createdUser1 = await userService.GetUserByLogin(user1.Login);
        var createdUser2 = await userService.GetUserByLogin(user2.Login);
        Assert.That(user1, Is.Not.EqualTo(null));
        Assert.That(user2, Is.Not.EqualTo(null));

        var friendService = ServiceProvider.GetRequiredService<IFriendshipService>();
        await friendService.AddFriendshipAsync(createdUser1!.Id, createdUser2!.Id);
        
        var chatService = ServiceProvider.GetRequiredService<IChatService>();
        await chatService.CreateGroupChat(user1.Id, new ChatModel
        {
            Name = "ChatShare1",
            Logo = "null",
            IsGroup = true,
        });
        await chatService.CreateGroupChat(user1.Id, new ChatModel
        {
            Name = "ChatShare2",
            Logo = "null",
            IsGroup = true,
        });
        
        var paginationModel = new PaginationModel
        {
            CurrentPage = 1,
            PageSize = 2
        };
        var chatList = await chatService.FindChatByName(user1.Id,paginationModel, "ChatShare");
        var chat1 = chatList.Data.FirstOrDefault(r => r.Name == "ChatShare1");
        var chat2 = chatList.Data.FirstOrDefault(r => r.Name == "ChatShare2");

        await chatService.AddUsers(user1.Id, chat1!.Id, new List<int>
        {
            user2.Id,
        });
        await chatService.AddUsers(user1.Id, chat2!.Id, new List<int>
        {
            user2.Id,
        });
        
        var messageService = ServiceProvider.GetRequiredService<IMessageService>();
        var createdMessage = await messageService.CreateMessage(user1.Id, chat1.Id, new MessageModel()
        {
            Text = "chat1 mess",
            Files = new List<FileInMessageModel>
            {
                new FileInMessageModel
                {
                    FilePath = "test.png",
                }
            }
        });

        Assert.That(createdMessage, Is.Not.EqualTo(null));
        Assert.That(createdMessage.Text, Is.EqualTo("chat1 mess"));
        Assert.That(createdMessage.Files!.Any(f => f.FilePath == "test.png"));

        var createdMessage2 = await Service.ShareWithMessage(user2.Id, createdMessage.Id, chat2!.Id, true);
        chatList = await chatService.FindChatByName(user1.Id,paginationModel, "ChatShare");
        chat2 = chatList.Data.FirstOrDefault(r => r.Name == "ChatShare2");
        
        Assert.That(createdMessage2.Chat.Id == chat2!.Id);
        var messages = await Service.GetMessagesAsync(user2.Id, chat2.Id);
        Assert.That(messages.SingleOrDefault(r => r.CreatorId == user1.Id && r.Sender.User.Id == user2.Id) is not null);
        
        createdMessage2 = await Service.ShareWithMessage(user2.Id, createdMessage.Id, chat2!.Id, false);
        chatList = await chatService.FindChatByName(user1.Id,paginationModel, "ChatShare");
        chat2 = chatList.Data.FirstOrDefault(r => r.Name == "ChatShare2");
        
        Assert.That(createdMessage2.Chat.Id == chat2!.Id);
        messages = await Service.GetMessagesAsync(user2.Id, chat2.Id);
        Assert.That(messages.SingleOrDefault(r => r.CreatorId == user2.Id && r.Sender.User.Id == user2.Id) is not null);
        
    }
    
}<|MERGE_RESOLUTION|>--- conflicted
+++ resolved
@@ -2,42 +2,19 @@
 using SocialNetwork.BLL.Models;
 using SocialNetwork.BLL.Services;
 using SocialNetwork.BLL.Services.Interfaces;
-<<<<<<< HEAD
 using SocialNetwork.DAL.Repository.Interfaces;
 using SocialNetwork.DAL.Repository;
-=======
-using SocialNetwork.DAL.Repository;
-using SocialNetwork.DAL.Repository.Interfaces;
->>>>>>> 34fef935
 using SocialNetwork.Test.Helpers;
 
 namespace SocialNetwork.Test.Services;
 
 public class MessageServiceTest : BaseMessageTestService<IMessageService, MessageService>
 {
-<<<<<<< HEAD
-=======
     
->>>>>>> 34fef935
     protected override void SetUpAdditionalDependencies(IServiceCollection services)
     {
         services.AddScoped<IUserRepository, UserRepository>();
         services.AddScoped<IUserService, UserService>();
-<<<<<<< HEAD
-
-        services.AddScoped<IGroupService, GroupService>();
-        services.AddScoped<IGroupRepository, GroupRepository>();
-        services.AddScoped<IGroupMemberRepository, GroupMemberRepository>();
-        services.AddScoped<IRoleGroupRepository, RoleGroupRepository>();
-
-        services.AddScoped<IFriendshipRepository, FriendshipRepository>();
-        services.AddScoped<IFriendshipService, FriendshipService>();
-
-        services.AddScoped<IBannedUserListRepository, BannedUserListRepository>();
-        base.SetUpAdditionalDependencies(services);
-    }
-
-=======
         
         services.AddScoped<IFriendshipService, FriendshipService>();
         services.AddScoped<IFriendRequestService, FriendRequestService>();
@@ -49,7 +26,13 @@
         services.AddScoped<IReactionRepository, ReactionRepository>();
         services.AddScoped<IReactionService, ReactionService>();
         services.AddScoped<IMessageReadStatusRepository, MessageReadStatusRepository>();
-        
+
+        services.AddScoped<IGroupService, GroupService>();
+        services.AddScoped<IGroupRepository, GroupRepository>();
+        services.AddScoped<IGroupMemberRepository, GroupMemberRepository>();
+        services.AddScoped<IRoleGroupRepository, RoleGroupRepository>();
+        services.AddScoped<IBannedUserListRepository, BannedUserListRepository>();
+
         services.AddScoped<INotificationRepository, NotificationRepository>();
         services.AddScoped<INotificationService, NotificationService>();
         
@@ -59,7 +42,6 @@
         base.SetUpAdditionalDependencies(services);
     }
     
->>>>>>> 34fef935
     [Test]
     public async Task CreateMessage_MessageCreated_returnLastMessage()
     {
