﻿using Microsoft.Extensions.DependencyInjection;
using SocialNetwork.BLL.Services;
using SocialNetwork.BLL.Services.Interfaces;
using SocialNetwork.DAL.Repository.Interfaces;
using SocialNetwork.DAL.Repository;
using System;
using System.Collections.Generic;
using System.Linq;
using System.Text;
using System.Threading.Tasks;
using SocialNetwork.Test.Helpers;
using SocialNetwork.BLL.Models;
using SocialNetwork.BLL.Exceptions;
using SocialNetwork.DAL.Entity;

namespace SocialNetwork.Test.Services
{
    public class PaginationServiceTest : DefaultServiceTest<IBlackListService, BlackListService> 
    {
        
        protected override void SetUpAdditionalDependencies(IServiceCollection services)
        {
            services.AddScoped<IUserRepository, UserRepository>();
            services.AddScoped<IUserService, UserService>();
        
            services.AddScoped<IFriendshipService, FriendshipService>();
<<<<<<< HEAD
            services.AddScoped<IFriendshipRepository, FriendshipRepository>();

            services.AddScoped<IRequestService, RequestService>();
            services.AddScoped<IRequestRepository, RequestRepository>();
            services.AddScoped<IUserRepository, UserRepository>();
            services.AddScoped<IUserService, UserService>();
            services.AddScoped<IChatService, ChatService>();
            services.AddScoped<IChatRepository, ChatRepository>();
            services.AddScoped<IGroupRepository, GroupRepository>();
            services.AddScoped<IGroupService, GroupService>();
            services.AddScoped<INotificationRepository, NotificationRepository>();

            services.AddScoped<IBannedUserListRepository, BannedUserListRepository>();
            services.AddScoped<IRoleRepository, RoleRepository>();
            services.AddScoped<IRoleGroupRepository, RoleGroupRepository>();
            services.AddScoped<IGroupMemberRepository, GroupMemberRepository>();
            services.AddScoped<IChatMemberRepository, ChatMemberRepository>();
            base.SetUpAdditionalDependencies(services);
=======
            services.AddScoped<IFriendRequestService, FriendRequestService>();
            services.AddScoped<IFriendshipRepository, FriendshipRepository>();
            services.AddScoped<IFriendRequestRepository, FriendRequestRepository>();
>>>>>>> 34fef935

            services.AddScoped<IBlackListService, BlackListService>();
            services.AddScoped<IBlackListRepository, BlackListRepository>();
        
            services.AddScoped<INotificationRepository, NotificationRepository>();
            services.AddScoped<INotificationService, NotificationService>();
            
            base.SetUpAdditionalDependencies(services);
        }
        
        [Test]
        public async Task AddUsersToBlackList_UsersAddAndMakePaginationModel_SuccessReturned()
        {
            var userService = ServiceProvider.GetRequiredService<IUserService>();
            var justUser = await UserModelHelper.CreateTestDataAsync(userService);
            var wantToBanUser = await UserModelHelper.CreateTestDataAsync(userService);
            var wantToBanUser2 = await UserModelHelper.CreateTestDataAsync(userService);

            justUser = await userService.GetByIdAsync(justUser.Id);
            wantToBanUser = await userService.GetByIdAsync(wantToBanUser.Id);
            wantToBanUser2 = await userService.GetByIdAsync(wantToBanUser2.Id);

            Assert.That(justUser, Is.Not.EqualTo(null));
            Assert.That(wantToBanUser, Is.Not.EqualTo(null));
            Assert.That(wantToBanUser2, Is.Not.EqualTo(null));

            var paginationModel = new PaginationModel
            {
                CurrentPage = 2, //check 2nd page
                PageSize = 1
            };

            await Service.AddUserToBlackListAsync(justUser!.Id, wantToBanUser!.Id);
            await Service.AddUserToBlackListAsync(justUser!.Id, wantToBanUser2!.Id);
            var userInBlackList = await Service.GetAllBannedUser(justUser.Id, paginationModel);

            Assert.That(userInBlackList.Data.FirstOrDefault()?.Id, Is.EqualTo(wantToBanUser2.Id));

        }


        [Test]
        public async Task CreateGroupChat_AddMemberAndMakePaginationModel_SuccessReturned()
        {
            var userService = ServiceProvider.GetRequiredService<IUserService>();
            var user1 = await UserModelHelper.CreateTestDataAsync(userService);
            var user2 = await UserModelHelper.CreateTestDataAsync(userService);
            var user3 = await UserModelHelper.CreateTestDataAsync(userService);
            var user4 = await UserModelHelper.CreateTestDataAsync(userService);
            user1 = await userService.GetUserByLogin(user1.Login);
            user2 = await userService.GetUserByLogin(user2.Login);
            user3 = await userService.GetUserByLogin(user3.Login);
            user4 = await userService.GetUserByLogin(user4.Login);
            Assert.That(user1, Is.Not.EqualTo(null));
            Assert.That(user2, Is.Not.EqualTo(null));
            Assert.That(user3, Is.Not.EqualTo(null));
            Assert.That(user4, Is.Not.EqualTo(null));

            var chatService = ServiceProvider.GetRequiredService<IChatService>();
            await chatService.CreateGroupChat(user1!.Id, new ChatModel
            {
                Name = "Chat2",
                Logo = "null",
                IsGroup = true,
            });

            var paginationModel = new PaginationModel
            {
                CurrentPage = 1,
                PageSize = 1
            };

            var chat = await chatService.FindChatByName(user1.Id, paginationModel, "Chat2");
            Assert.That(chat.Data.Count() == 1);

            await chatService.AddUsers(user1.Id, chat.Data.First().Id, new List<int> { user2!.Id, user3!.Id, user4!.Id });
            paginationModel.PageSize = 4;
            chat = await chatService.FindChatByName(user1.Id, paginationModel, "Chat2");
            Assert.That(chat.Data.First().ChatMembers!.Count == 4);
        }


        [Test]
        public async Task CreateGroupChats_GetChatsWithPaginationModel_SuccessReturned()
        {
            var userService = ServiceProvider.GetRequiredService<IUserService>();
            var chatService = ServiceProvider.GetRequiredService<IChatService>();
            var user1 = await UserModelHelper.CreateTestDataAsync(userService);
            user1 = await userService.GetUserByLogin(user1.Login);
            Assert.That(user1, Is.Not.EqualTo(null));

            var paginationModel = new PaginationModel
            {
                CurrentPage = 2,
                PageSize = 2
            };
            await chatService.CreateGroupChat(user1!.Id, new ChatModel
            {
                Name = "Chats1",
                Logo = "null",
                IsGroup = true,
            });
            await chatService.CreateGroupChat(user1.Id, new ChatModel
            {
                Name = "Chats2",
                Logo = "null",
                IsGroup = true,
            });
            await chatService.CreateGroupChat(user1.Id, new ChatModel
            {
                Name = "Chats3",
                Logo = "null",
                IsGroup = true,
            });

            var chat = await chatService.GetAllChats(user1.Id, paginationModel);
            Assert.That(chat.Data.Count() == 1);
        }


        [Test]
        public async Task CreateRole_MakePaginationModel_SuccessReturned()
        {
            var userService = ServiceProvider.GetRequiredService<IUserService>();
            var chatService = ServiceProvider.GetRequiredService<IChatService>();
            var user1 = await UserModelHelper.CreateTestDataAsync(userService);
            user1 = await userService.GetUserByLogin(user1.Login);
            Assert.That(user1, Is.Not.EqualTo(null));
 

            await chatService.CreateGroupChat(user1!.Id, new ChatModel
            {
                Name = "Chat4",
                Logo = "null",
                IsGroup = true,
            });

            var paginationModel = new PaginationModel
            {
                CurrentPage = 1,
                PageSize = 10
            };
            var chat = (await chatService.FindChatByName(user1.Id, paginationModel, "Chat4")).Data.First();

            Assert.That(chat is not null);

            await chatService.AddRole(user1.Id, chat!.Id, new RoleModel
            {
                RoleName = "Role2",
                RoleColor = "black",
            });

            await chatService.AddRole(user1.Id, chat.Id, new RoleModel
            {
                RoleName = "Role3",
                RoleColor = "blue",
            });

            var roles = await chatService.GetAllChatRoles(user1.Id, paginationModel, chat.Id);
            Assert.That(roles.Data.Count() == 3);
        }

        [Test]
        public async Task CreateGroupChat_GetChatMembersAndMakePaginationModel_SuccessReturned()
        {
            var userService = ServiceProvider.GetRequiredService<IUserService>();
            var chatService = ServiceProvider.GetRequiredService<IChatService>();
            var user1 = await UserModelHelper.CreateTestDataAsync(userService);
            var user2 = await UserModelHelper.CreateTestDataAsync(userService);
            user1 = await userService.GetUserByLogin(user1.Login);
            user2 = await userService.GetUserByLogin(user2.Login);
            Assert.That(user1, Is.Not.EqualTo(null));
            Assert.That(user2, Is.Not.EqualTo(null));

            await chatService.CreateGroupChat(user1!.Id, new ChatModel
            {
                Name = "Chat4",
                Logo = "null",
                IsGroup = true,
            });

            var paginationModel = new PaginationModel
            {
                CurrentPage = 1,
                PageSize = 2
            };
            var chat = (await chatService.FindChatByName(user1.Id, paginationModel, "Chat4")).Data.First();

            Assert.That(chat is not null);

            await chatService.AddUsers(user1.Id, chat!.Id, new List<int> { user2!.Id});

            var members = await chatService.GetChatMembers(user1.Id, paginationModel, chat.Id);

            Assert.That(members.Data.Count() == 2);
        }

        [Test]
        public async Task GetAllRequest_MakePaginationModel_SuccessReturned()
        {
            var userService = ServiceProvider.GetRequiredService<IUserService>();
            var requestService = ServiceProvider.GetRequiredService<IRequestService>();
            var user1 = await UserModelHelper.CreateTestDataAsync(userService);
            var user2 = await UserModelHelper.CreateTestDataAsync(userService);
            Assert.That(user1, Is.Not.EqualTo(null));
            Assert.That(user2, Is.Not.EqualTo(null));

            var paginationModel = new PaginationModel
            {
                CurrentPage = 1,
                PageSize = 10
            };
            var friendrequestModel = new FriendRequestModel
            {
                SenderId = user1.Id,
                ToUserId = user2.Id,
            };
            await requestService.SendFriendRequestAsync(friendrequestModel);

            var request = await requestService.GetAllIncomeFriendRequest(user2!.Id, paginationModel);
            Assert.That(request.Data.Count() == 1);
        }

        [Test]
        public async Task GetAllIncomes_MakePaginationModel_SuccessReturned()
        {
            var userService = ServiceProvider.GetRequiredService<IUserService>();
            var requestService = ServiceProvider.GetRequiredService<IRequestService>();
            var user1 = await UserModelHelper.CreateTestDataAsync(userService);
            var user2 = await UserModelHelper.CreateTestDataAsync(userService);

            Assert.That(user1, Is.Not.EqualTo(null));
            Assert.That(user2, Is.Not.EqualTo(null));

            var paginationModel = new PaginationModel
            {
                CurrentPage = 1,
                PageSize = 10
            };
            var friendrequestModel = new FriendRequestModel
            {
                SenderId = user1.Id,
                ToUserId = user2.Id,
            };
            await requestService.SendFriendRequestAsync(friendrequestModel);

            var request = await requestService.GetAllSentFriendRequest(user1.Id, paginationModel);
            Assert.That(request.Data.Count() == 1);
        }

        [Test]
        public async Task GetAllFriends_UserFoundAndMakePagination_ReturnFriends()
        {
            var userService = ServiceProvider.GetRequiredService<IUserService>();
            var friendService = ServiceProvider.GetRequiredService<IFriendshipService>();
           
            var user1 = await UserModelHelper.CreateTestDataAsync(userService);
            var createdUser1 = await userService.GetUserByLogin(user1.Login);
            Assert.That(user1, Is.Not.EqualTo(null));

            var user2 = await UserModelHelper.CreateTestDataAsync(userService);
            var createdUser2 = await userService.GetUserByLogin(user2.Login);
            Assert.That(user2, Is.Not.EqualTo(null));

            var user3 = await UserModelHelper.CreateTestDataAsync(userService);
            var createdUser3 = await userService.GetUserByLogin(user3.Login);
            Assert.That(user3, Is.Not.EqualTo(null));

            var paginationModel = new PaginationModel
            {
                CurrentPage = 1,
                PageSize = 1
            };

            await friendService.AddFriendshipAsync(createdUser1!.Id, createdUser2!.Id);

            await friendService.AddFriendshipAsync(createdUser1!.Id, createdUser3!.Id);

            Assert.That(
                friendService.GetAllFriends(user1.Id, paginationModel),
                Is.Not.EqualTo(null));

            var friendList = await friendService.GetAllFriends(user1.Id, paginationModel);
            Assert.That(friendList.Data.Count() == 1);
        }

    }
}<|MERGE_RESOLUTION|>--- conflicted
+++ resolved
@@ -24,34 +24,21 @@
             services.AddScoped<IUserService, UserService>();
         
             services.AddScoped<IFriendshipService, FriendshipService>();
-<<<<<<< HEAD
             services.AddScoped<IFriendshipRepository, FriendshipRepository>();
+
+            services.AddScoped<IBlackListService, BlackListService>();
+            services.AddScoped<IBlackListRepository, BlackListRepository>();
 
             services.AddScoped<IRequestService, RequestService>();
             services.AddScoped<IRequestRepository, RequestRepository>();
-            services.AddScoped<IUserRepository, UserRepository>();
-            services.AddScoped<IUserService, UserService>();
-            services.AddScoped<IChatService, ChatService>();
-            services.AddScoped<IChatRepository, ChatRepository>();
-            services.AddScoped<IGroupRepository, GroupRepository>();
-            services.AddScoped<IGroupService, GroupService>();
-            services.AddScoped<INotificationRepository, NotificationRepository>();
-
-            services.AddScoped<IBannedUserListRepository, BannedUserListRepository>();
+
             services.AddScoped<IRoleRepository, RoleRepository>();
             services.AddScoped<IRoleGroupRepository, RoleGroupRepository>();
             services.AddScoped<IGroupMemberRepository, GroupMemberRepository>();
             services.AddScoped<IChatMemberRepository, ChatMemberRepository>();
-            base.SetUpAdditionalDependencies(services);
-=======
-            services.AddScoped<IFriendRequestService, FriendRequestService>();
-            services.AddScoped<IFriendshipRepository, FriendshipRepository>();
-            services.AddScoped<IFriendRequestRepository, FriendRequestRepository>();
->>>>>>> 34fef935
-
-            services.AddScoped<IBlackListService, BlackListService>();
-            services.AddScoped<IBlackListRepository, BlackListRepository>();
-        
+
+            services.AddScoped<IBannedUserListRepository, BannedUserListRepository>();
+
             services.AddScoped<INotificationRepository, NotificationRepository>();
             services.AddScoped<INotificationService, NotificationService>();
             
