﻿using Microsoft.Extensions.DependencyInjection;
using SocialNetwork.BLL.Services;
using SocialNetwork.BLL.Services.Interfaces;
using SocialNetwork.DAL.Repository;
using SocialNetwork.DAL.Repository.Interfaces;
using SocialNetwork.Test.Helpers;

namespace SocialNetwork.Test.Services;

public class BaseMessageTestService<T, V> : DefaultServiceTest<T, V>
    where T : class
    where V : class, T
{
    protected override void SetUpAdditionalDependencies(IServiceCollection services)
    {
        services.AddScoped<IFriendRequestRepository, FriendRequestRepository>();
        services.AddScoped<IUserRepository, UserRepository>();
        services.AddScoped<IUserService, UserService>();
        services.AddScoped<IFriendshipService, FriendshipService>();
        services.AddScoped<IFriendshipRepository, FriendshipRepository>();
        services.AddScoped<IBlackListService, BlackListService>();
        services.AddScoped<IBlackListRepository, BlackListRepository>();

        services.AddScoped<IChatService, ChatService>();
        services.AddScoped<IRoleRepository, RoleRepository>();
        services.AddScoped<IChatRepository, ChatRepository>();
        services.AddScoped<IChatMemberRepository, ChatMemberRepository>();
        
        services.AddScoped<IMessageService, MessageService>();
        services.AddScoped<IMessageRepository, MessageRepository>();
        services.AddScoped<IReactionRepository, ReactionRepository>();
        services.AddScoped<IReactionService, ReactionService>();
        
        services.AddScoped<INotificationRepository, NotificationRepository>();
        services.AddScoped<INotificationService, NotificationService>();
<<<<<<< HEAD
=======
        services.AddScoped<IMessageReadStatusRepository, MessageReadStatusRepository>();
>>>>>>> fd9bd7eb
        
        base.SetUpAdditionalDependencies(services);
    }
    
    public override void SetUp()
    {
        base.SetUp();
        var roleRepo = ServiceProvider.GetRequiredService<IRoleRepository>();
        foreach (var role in RoleHelper.CreateRole())
        {
            roleRepo.CreateRole(role).Wait();
        }
    }
}<|MERGE_RESOLUTION|>--- conflicted
+++ resolved
@@ -33,10 +33,7 @@
         
         services.AddScoped<INotificationRepository, NotificationRepository>();
         services.AddScoped<INotificationService, NotificationService>();
-<<<<<<< HEAD
-=======
         services.AddScoped<IMessageReadStatusRepository, MessageReadStatusRepository>();
->>>>>>> fd9bd7eb
         
         base.SetUpAdditionalDependencies(services);
     }
