﻿using Microsoft.Extensions.DependencyInjection;
using SocialNetwork.BLL.Services;
using SocialNetwork.BLL.Services.Interfaces;
using SocialNetwork.DAL.Repository;
using SocialNetwork.DAL.Repository.Interfaces;
using SocialNetwork.Test.Helpers;

namespace SocialNetwork.Test.Services;

public class BaseMessageTestService<T, V> : DefaultServiceTest<T, V>
    where T : class
    where V : class, T
{
    protected override void SetUpAdditionalDependencies(IServiceCollection services)
    {
<<<<<<< HEAD

        services.AddScoped<IUserRepository, UserRepository>();
        services.AddScoped<IUserService, UserService>();
        services.AddScoped<IFriendshipService, FriendshipService>();
        services.AddScoped<IFriendshipRepository, FriendshipRepository>();
        services.AddScoped<IRequestService, RequestService>();
        services.AddScoped<IRequestRepository, RequestRepository>();
        services.AddScoped<IBlackListService, BlackListService>();
        services.AddScoped<IBlackListRepository, BlackListRepository>();

=======
>>>>>>> 34fef935
        services.AddScoped<IChatService, ChatService>();
        services.AddScoped<IRoleRepository, RoleRepository>();
        services.AddScoped<IChatRepository, ChatRepository>();
        services.AddScoped<IChatMemberRepository, ChatMemberRepository>();
        
<<<<<<< HEAD
        services.AddScoped<IMessageService, MessageService>();
        services.AddScoped<IMessageRepository, MessageRepository>();
        services.AddScoped<IReactionRepository, ReactionRepository>();
        services.AddScoped<IReactionService, ReactionService>();
        
        services.AddScoped<INotificationRepository, NotificationRepository>();
        services.AddScoped<INotificationService, NotificationService>();
        services.AddScoped<IMessageReadStatusRepository, MessageReadStatusRepository>();

=======
>>>>>>> 34fef935
        base.SetUpAdditionalDependencies(services);
    }
    
    public override void SetUp()
    {
        base.SetUp();
        var roleRepo = ServiceProvider.GetRequiredService<IRoleRepository>();
        foreach (var role in RoleHelper.CreateRole())
        {
            roleRepo.CreateRole(role).Wait();
        }
    }
}<|MERGE_RESOLUTION|>--- conflicted
+++ resolved
@@ -13,36 +13,11 @@
 {
     protected override void SetUpAdditionalDependencies(IServiceCollection services)
     {
-<<<<<<< HEAD
-
-        services.AddScoped<IUserRepository, UserRepository>();
-        services.AddScoped<IUserService, UserService>();
-        services.AddScoped<IFriendshipService, FriendshipService>();
-        services.AddScoped<IFriendshipRepository, FriendshipRepository>();
-        services.AddScoped<IRequestService, RequestService>();
-        services.AddScoped<IRequestRepository, RequestRepository>();
-        services.AddScoped<IBlackListService, BlackListService>();
-        services.AddScoped<IBlackListRepository, BlackListRepository>();
-
-=======
->>>>>>> 34fef935
         services.AddScoped<IChatService, ChatService>();
         services.AddScoped<IRoleRepository, RoleRepository>();
         services.AddScoped<IChatRepository, ChatRepository>();
         services.AddScoped<IChatMemberRepository, ChatMemberRepository>();
         
-<<<<<<< HEAD
-        services.AddScoped<IMessageService, MessageService>();
-        services.AddScoped<IMessageRepository, MessageRepository>();
-        services.AddScoped<IReactionRepository, ReactionRepository>();
-        services.AddScoped<IReactionService, ReactionService>();
-        
-        services.AddScoped<INotificationRepository, NotificationRepository>();
-        services.AddScoped<INotificationService, NotificationService>();
-        services.AddScoped<IMessageReadStatusRepository, MessageReadStatusRepository>();
-
-=======
->>>>>>> 34fef935
         base.SetUpAdditionalDependencies(services);
     }
     
