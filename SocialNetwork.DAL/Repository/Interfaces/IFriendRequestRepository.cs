﻿using SocialNetwork.DAL.Entity;

namespace SocialNetwork.DAL.Repository.Interfaces;

public interface IFriendRequestRepository : IBasicRepository<FriendRequest>
{
    Task<bool> DeleteFriendRequestAsync(FriendRequest friendRequest, CancellationToken cancellationToken = default);
    Task<bool> DeleteAllFriendRequestAsync(int userId, CancellationToken cancellationToken = default);

<<<<<<< HEAD
    Task<int> CreateFriendRequestAsync(FriendRequest friendRequest, CancellationToken cancellationToken = default);
=======
    Task<bool> RequestExists(int senderId, int receiverId, CancellationToken cancellationToken = default);
    Task CreateFriendRequestAsync(FriendRequest friendRequest, CancellationToken cancellationToken = default);
>>>>>>> 6bfdb1f1
    
    IQueryable<FriendRequest> GetAllFriendRequests(int id);
}<|MERGE_RESOLUTION|>--- conflicted
+++ resolved
@@ -7,12 +7,8 @@
     Task<bool> DeleteFriendRequestAsync(FriendRequest friendRequest, CancellationToken cancellationToken = default);
     Task<bool> DeleteAllFriendRequestAsync(int userId, CancellationToken cancellationToken = default);
 
-<<<<<<< HEAD
+    Task<bool> RequestExists(int senderId, int receiverId, CancellationToken cancellationToken = default);
     Task<int> CreateFriendRequestAsync(FriendRequest friendRequest, CancellationToken cancellationToken = default);
-=======
-    Task<bool> RequestExists(int senderId, int receiverId, CancellationToken cancellationToken = default);
-    Task CreateFriendRequestAsync(FriendRequest friendRequest, CancellationToken cancellationToken = default);
->>>>>>> 6bfdb1f1
     
     IQueryable<FriendRequest> GetAllFriendRequests(int id);
 }