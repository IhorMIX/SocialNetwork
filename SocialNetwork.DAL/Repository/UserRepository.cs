﻿using Microsoft.EntityFrameworkCore;
using Microsoft.Extensions.Caching.Memory;
using Microsoft.Extensions.Configuration;
using SocialNetwork.DAL.Entity;
using SocialNetwork.DAL.Repository.Interfaces;
using System.Reflection.Metadata.Ecma335;
using SocialNetwork.DAL.Services;

namespace SocialNetwork.DAL.Repository;

public class UserRepository : IUserRepository
{
    private readonly SocialNetworkDbContext _socialNetworkDbContext;
    private readonly IFriendshipRepository _friendshipRepository;
    private readonly IFriendRequestRepository _friendRequestRepository;
    private readonly CacheService<User?> _cacheService;

    public UserRepository(SocialNetworkDbContext socialNetworkDbContext, IFriendshipRepository friendshipRepository,
        IFriendRequestRepository friendRequestRepository, CacheService<User?> cacheService)
    {
        _socialNetworkDbContext = socialNetworkDbContext;
        _friendshipRepository = friendshipRepository;
        _friendRequestRepository = friendRequestRepository;
        _cacheService = cacheService;
    }

    public IQueryable<User> GetAll()
    {
        return _socialNetworkDbContext.Users.Include(i => i.Profile).Include(i => i.AuthorizationInfo).AsQueryable();
    }

    public async Task<User?> GetByIdAsync(int id, CancellationToken cancellationToken = default)
    {
        return await _cacheService.GetOrSetAsync($"User-{id}", async (token) =>
        {
            return await _socialNetworkDbContext.Users.Include(i => i.Profile).Include(i => i.AuthorizationInfo)
<<<<<<< HEAD
                .FirstOrDefaultAsync(i => i.Id == id, token);
        }, cancellationToken, _socialNetworkDbContext);
=======
                .FirstOrDefaultAsync(i => i.Id == id && i.IsEnabled, token);
        }, cancellationToken);
>>>>>>> 6a3a9e29
    }


    public async Task CreateUser(User user, CancellationToken cancellationToken = default)
    {
        await _socialNetworkDbContext.Users.AddAsync(user, cancellationToken);
        await _socialNetworkDbContext.SaveChangesAsync(cancellationToken);

        await _cacheService.GetOrSetAsync($"User-{user.Id}", (_) => Task.FromResult(user)!, cancellationToken, _socialNetworkDbContext);
    }

    public async Task<User?> FindUserAsync(string login, CancellationToken cancellationToken = default)
    {
        return await _socialNetworkDbContext.Users
            .Include(i => i.Profile)
            .Include(i => i.AuthorizationInfo)
            .FirstOrDefaultAsync(i => i.Login == login && i.IsEnabled, cancellationToken);
    }

    public async Task UpdateUserAsync(User user, CancellationToken cancellationToken = default)
    {
        _socialNetworkDbContext.Users.Update(user);

        await _socialNetworkDbContext.SaveChangesAsync(cancellationToken);

        await _cacheService.UpdateAsync($"User-{user.Id}", (_) => Task.FromResult(user)!, cancellationToken);
    }

    public async Task DeleteUserAsync(User user, CancellationToken cancellationToken = default)
    {
        await _friendshipRepository.DeleteAllFriendsAsync(user.Id, cancellationToken);
        await _friendRequestRepository.DeleteAllFriendRequestAsync(user.Id, cancellationToken);

        _socialNetworkDbContext.Users.Remove(user);

        await _socialNetworkDbContext.SaveChangesAsync(cancellationToken);
        await _cacheService.RemoveFromCacheAsync($"User-{user.Id}", cancellationToken);
    }

    public Task<User?> GetByIdDisabledUser(int id, CancellationToken cancellationToken = default)
    {
        return _socialNetworkDbContext.Users.FirstOrDefaultAsync(i => i.Id == id && !i.IsEnabled, cancellationToken);
    }
}<|MERGE_RESOLUTION|>--- conflicted
+++ resolved
@@ -34,13 +34,9 @@
         return await _cacheService.GetOrSetAsync($"User-{id}", async (token) =>
         {
             return await _socialNetworkDbContext.Users.Include(i => i.Profile).Include(i => i.AuthorizationInfo)
-<<<<<<< HEAD
-                .FirstOrDefaultAsync(i => i.Id == id, token);
-        }, cancellationToken, _socialNetworkDbContext);
-=======
                 .FirstOrDefaultAsync(i => i.Id == id && i.IsEnabled, token);
         }, cancellationToken);
->>>>>>> 6a3a9e29
+
     }
 
 
