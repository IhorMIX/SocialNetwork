--- conflicted
+++ resolved
@@ -42,7 +42,6 @@
     public DbSet<CommentNotification> CommentPostNotifications { get; set; }
     public DbSet<NotificationEntity> Notifications { get; set; }
     public DbSet<MessageReadStatus> MessageReadStatuses { get; set; }
-<<<<<<< HEAD
     public DbSet<Group> Groups { get; set; }
     public DbSet<GroupMember> GroupMembers { get; set; }
     public DbSet<BannedUserList> BannedUserLists { get; set; }
@@ -50,10 +49,8 @@
     public DbSet<BaseRequestEntity> Requests { get; set; }
     public DbSet<GroupRequestNotification> GroupRequestNotifications { get; set; }
     public DbSet<GroupRequest> GroupRequests { get; set; }
-=======
     public DbSet<LikePost> LikePost { get; set; }
     public DbSet<CommentPost> CommentPost { get; set; }
->>>>>>> e9fa23e7
     protected override void OnModelCreating(ModelBuilder modelBuilder)
     {
         modelBuilder.ApplyConfigurationsFromAssembly(typeof(SocialNetworkDbContext).Assembly);
