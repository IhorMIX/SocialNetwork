﻿using Microsoft.EntityFrameworkCore;
using SocialNetwork.DAL.Entity;
#pragma warning disable CS8618

namespace SocialNetwork.DAL;

public class SocialNetworkDbContext : DbContext
{
    public SocialNetworkDbContext(DbContextOptions<SocialNetworkDbContext> options) : base(options)
    {
    }
    
    public DbSet<User> Users { get; set; }

    public DbSet<Profile> Profiles { get; set; }
    
    public DbSet<Friendship> Friends { get; set; }
    
    public DbSet<FriendRequest> FriendRequests { get; set; }
    
    public DbSet<Chat> Chats { get; set; }
    public DbSet<ChatMember> ChatMembers { get; set; }
    public DbSet<Role> Roles { get; set; }
    
    public DbSet<Message> Messages { get; set; }

    public DbSet<Reaction> Reactions { get; set; }
    public DbSet<FileEntity> Files { get; set; }

    public DbSet<BlackList> BlackLists { get; set; }
    public DbSet<FriendRequestNotification> FriendRequestNotifications { get; set; }
    public DbSet<ChatNotification> ChatFriendRequestNotifications { get; set; }
<<<<<<< HEAD
    public DbSet<BaseNotificationEntity> Notifications { get; set; }
=======
    public DbSet<MessageNotification> MessageNotifications { get; set; }
    public DbSet<ReactionNotification> ReactionNotifications { get; set; }
    public DbSet<BaseNotificationEntity> Notifications { get; set; }
    public DbSet<MessageReadStatus> MessageReadStatuses { get; set; }
>>>>>>> fd9bd7eb
    protected override void OnModelCreating(ModelBuilder modelBuilder)
    {
        modelBuilder.ApplyConfigurationsFromAssembly(typeof(SocialNetworkDbContext).Assembly);
    }
    
}<|MERGE_RESOLUTION|>--- conflicted
+++ resolved
@@ -30,14 +30,10 @@
     public DbSet<BlackList> BlackLists { get; set; }
     public DbSet<FriendRequestNotification> FriendRequestNotifications { get; set; }
     public DbSet<ChatNotification> ChatFriendRequestNotifications { get; set; }
-<<<<<<< HEAD
-    public DbSet<BaseNotificationEntity> Notifications { get; set; }
-=======
     public DbSet<MessageNotification> MessageNotifications { get; set; }
     public DbSet<ReactionNotification> ReactionNotifications { get; set; }
     public DbSet<BaseNotificationEntity> Notifications { get; set; }
     public DbSet<MessageReadStatus> MessageReadStatuses { get; set; }
->>>>>>> fd9bd7eb
     protected override void OnModelCreating(ModelBuilder modelBuilder)
     {
         modelBuilder.ApplyConfigurationsFromAssembly(typeof(SocialNetworkDbContext).Assembly);
