--- conflicted
+++ resolved
@@ -28,12 +28,8 @@
     public IEnumerable<ChatMember>? ChatMembers { get; set; }
     public IEnumerable<BlackList>? BlackLists { get; set; }
     
-<<<<<<< HEAD
-    public IEnumerable<BaseNotificationEntity>? Notifications { get; set; }
+    public IEnumerable<NotificationEntity>? Notifications { get; set; }
     public IEnumerable<GroupMember>? GroupMembers { get; set; }
     public IEnumerable<BannedUserList>? BansByGroups { get; set; }
-=======
-    public IEnumerable<NotificationEntity>? Notifications { get; set; }
->>>>>>> 34fef935
     public ICollection<Message>? CreatedMessages { get; set; }
 }