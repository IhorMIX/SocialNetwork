--- conflicted
+++ resolved
@@ -29,11 +29,9 @@
     public IEnumerable<BlackList>? BlackLists { get; set; }
     
     public IEnumerable<NotificationEntity>? Notifications { get; set; }
-<<<<<<< HEAD
     public IEnumerable<GroupMember>? GroupMembers { get; set; }
     public IEnumerable<BannedUserList>? BansByGroups { get; set; }
-    public ICollection<Message>? CreatedMessages { get; set; }
-=======
+
     public IEnumerable<Message> CreatedMessages { get; set; } = null!;
     
     public IEnumerable<UserPost> Posts { get; set; } = null!;
@@ -41,5 +39,4 @@
     public IEnumerable<LikePost> LikedPosts { get; set; } = null!;
     
     public IEnumerable<CommentPost> CommentedPost { get; set; } = null!;
->>>>>>> e9fa23e7
 }