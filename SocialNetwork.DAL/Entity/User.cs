﻿using Azure.Core;
using SocialNetwork.DAL.Entity.Enums;

namespace SocialNetwork.DAL.Entity;

public class User : BaseEntity
{
    public string Login { get; set; } = null!;

    public string Password { get; set; } = null!;

    public OnlineStatus OnlineStatus { get; set; }

    public bool IsEnabled { get; set; }

    public int ProfileId { get; set; }

    public int AuthorizationInfoId { get; set; }

    public Profile Profile { get; set; } = null!;

    public AuthorizationInfo? AuthorizationInfo { get; set; }

    public IEnumerable<Friendship>? Friends { get; set; }

    public IEnumerable<BaseRequestEntity>? Requests { get; set; }

    public IEnumerable<ChatMember>? ChatMembers { get; set; }
    public IEnumerable<BlackList>? BlackLists { get; set; }
    
    public IEnumerable<BaseNotificationEntity>? Notifications { get; set; }
<<<<<<< HEAD
    public IEnumerable<GroupMember>? GroupMembers { get; set; }
    public IEnumerable<BannedUserList>? BansByGroups { get; set; }
=======
    public ICollection<Message>? CreatedMessages { get; set; }
>>>>>>> 5e7a53a4
}<|MERGE_RESOLUTION|>--- conflicted
+++ resolved
@@ -29,10 +29,7 @@
     public IEnumerable<BlackList>? BlackLists { get; set; }
     
     public IEnumerable<BaseNotificationEntity>? Notifications { get; set; }
-<<<<<<< HEAD
     public IEnumerable<GroupMember>? GroupMembers { get; set; }
     public IEnumerable<BannedUserList>? BansByGroups { get; set; }
-=======
     public ICollection<Message>? CreatedMessages { get; set; }
->>>>>>> 5e7a53a4
 }