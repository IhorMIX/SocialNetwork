﻿using Azure.Core;
using SocialNetwork.DAL.Entity.Enums;

namespace SocialNetwork.DAL.Entity;

public class User : BaseEntity
{
    public string Login { get; set; } = null!;

    public string Password { get; set; } = null!;

    public OnlineStatus OnlineStatus { get; set; }

    public bool IsEnabled { get; set; }

    public int ProfileId { get; set; }

    public int AuthorizationInfoId { get; set; }

    public Profile Profile { get; set; } = null!;

    public AuthorizationInfo? AuthorizationInfo { get; set; }

    public IEnumerable<Friendship>? Friends { get; set; }
    
    public IEnumerable<FriendRequest>? Requests { get; set; }
    
    public IEnumerable<ChatMember>? ChatMembers { get; set; }
    public IEnumerable<BlackList>? BlackLists { get; set; }
    
<<<<<<< HEAD
    public IEnumerable<NotificationEntity>? Notifications { get; set; }
=======
    public IEnumerable<BaseNotificationEntity>? Notifications { get; set; }
    public ICollection<Message>? CreatedMessages { get; set; }
>>>>>>> 5e7a53a4
}<|MERGE_RESOLUTION|>--- conflicted
+++ resolved
@@ -28,10 +28,6 @@
     public IEnumerable<ChatMember>? ChatMembers { get; set; }
     public IEnumerable<BlackList>? BlackLists { get; set; }
     
-<<<<<<< HEAD
     public IEnumerable<NotificationEntity>? Notifications { get; set; }
-=======
-    public IEnumerable<BaseNotificationEntity>? Notifications { get; set; }
     public ICollection<Message>? CreatedMessages { get; set; }
->>>>>>> 5e7a53a4
 }