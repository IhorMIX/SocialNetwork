﻿using AutoMapper;
using Microsoft.EntityFrameworkCore;
using Microsoft.Extensions.Logging;
using SocialNetwork.BLL.Helpers;
using SocialNetwork.BLL.Exceptions;
using SocialNetwork.BLL.Models;
using SocialNetwork.BLL.Services.Interfaces;
using SocialNetwork.DAL.Entity;
using SocialNetwork.DAL.Entity.Enums;
using SocialNetwork.DAL.Repository.Interfaces;

namespace SocialNetwork.BLL.Services;

public class FriendRequestService : IFriendRequestService
{
    private readonly IUserService _userService;
    private readonly IFriendRequestRepository _friendRequestRepository;
    private readonly IFriendshipRepository _friendshipRepository;
    private readonly ILogger<FriendRequestService> _logger;
    private readonly IMapper _mapper;
    private readonly IBlackListService _blackListService;
    private readonly INotificationRepository _notificationRepository;
    private readonly INotificationService _notificationService;

    public FriendRequestService(IFriendRequestRepository friendRequestRepository, ILogger<FriendRequestService> logger,
        IMapper mapper, IUserService userService, IFriendshipRepository friendshipRepository,
        IBlackListService blackListService, INotificationRepository notificationRepository,
        INotificationService notificationService)
    {
        _friendRequestRepository = friendRequestRepository;
        _logger = logger;
        _mapper = mapper;
        _userService = userService;
        _friendshipRepository = friendshipRepository;
        _blackListService = blackListService;
        _notificationRepository = notificationRepository;
        _notificationService = notificationService;
    }

    public async Task<FriendRequestModel?> GetByIdAsync(int id, CancellationToken cancellationToken = default)
    {
        var friendRequest = await _friendRequestRepository.GetByIdAsync(id, cancellationToken);
        _logger.LogAndThrowErrorIfNull(friendRequest,
            new FriendRequestException($"Friend request by id {id} not found"));
        return _mapper.Map<FriendRequestModel>(friendRequest);
    }

    public async Task<FriendRequestModel> GetByUsersId(int senderId, int receiverId,
        CancellationToken cancellationToken = default)
    {
        var friendRequest = await _friendRequestRepository.GetAll()
            .Where(i => i.ReceiverId == receiverId && i.SenderId == senderId)
            .FirstOrDefaultAsync(cancellationToken);

        _logger.LogAndThrowErrorIfNull(friendRequest, new FriendRequestException("Friend request not found"));
        return _mapper.Map<FriendRequestModel>(friendRequest);
    }

    public async Task<int> SendRequest(int userId, int receiverId, CancellationToken cancellationToken = default)
    {
        var senderModel = await _userService.GetByIdAsync(userId, cancellationToken);
        var receiverModel = await _userService.GetByIdAsync(receiverId, cancellationToken);

        _logger.LogAndThrowErrorIfNull(senderModel, new UserNotFoundException($"User with ID {userId} not found."));
        _logger.LogAndThrowErrorIfNull(receiverModel,
            new UserNotFoundException($"User with ID {receiverId} not found."));

        var friends = await _friendshipRepository
            .GetAllFriendsByUserId(userId)
            .Where(f => f.UserId == userId && f.FriendId == receiverId ||
                        f.UserId == receiverId && f.FriendId == userId)
            .Select(f => f.UserId == userId ? f.FriendUser : f.User)
            .FirstOrDefaultAsync(cancellationToken);

        if (friends is not null)
        {
            _logger.LogError("You cant send a friend request to friend");
            throw new FriendRequestException("Friendship is already created");
        }

        var requestExists = await _friendRequestRepository.RequestExists(userId, receiverId, cancellationToken);
        if (requestExists is true)
        {
            _logger.LogError("Friend request already exists");
            throw new FriendRequestException("Friend request already exists");
        }

        if (senderModel!.Id != receiverModel!.Id)
        {
            if (await _blackListService.IsBannedUser(senderModel.Id, receiverModel.Id, cancellationToken))
            {
                _logger.LogError("You can't send a friend request to a banned user");
                throw new FriendRequestException("Friend request can't be sent to a banned user");
            }

            if (await _blackListService.IsBannedUser(receiverModel.Id, senderModel.Id, cancellationToken))
            {
                _logger.LogError("You can't send a friend request to a user who banned you");
                throw new FriendRequestException("Friend request can't be sent to a user who banned you");
            }

            var friendRequestId = await _friendRequestRepository.CreateFriendRequestAsync(new FriendRequest()
            {
                SenderId = senderModel.Id,
                ReceiverId = receiverModel.Id
            }, cancellationToken);

            // in notification box
            return await _notificationRepository.CreateNotification(new FriendRequestNotification()
            {
                NotificationMessage =
                    $"Friend request from {senderModel.Profile.Name} {senderModel.Profile.Surname}",
                CreatedAt = DateTime.Now,
                IsRead = false,
                ToUserId = receiverModel.Id,
                FriendRequestId = friendRequestId,
                InitiatorId = senderModel.Id,
            }, cancellationToken);
        }
        _logger.LogError("You can't send a friend request to yourself");
        throw new FriendRequestException("Friend request can't be sent to yourself");
    }


    public async Task<int> AcceptRequest(int userId, int requestId, CancellationToken cancellationToken = default)
    {
        var userModel = await _userService.GetByIdAsync(userId, cancellationToken);
        var friendRequest = await _friendRequestRepository.GetByIdAsync(requestId, cancellationToken);

        _logger.LogAndThrowErrorIfNull(userModel, new UserNotFoundException($"User with ID {userId} not found."));
        _logger.LogAndThrowErrorIfNull(friendRequest,
            new FriendRequestException($"Friend request by id {requestId} not found"));

        var friends = await _friendshipRepository
            .GetAllFriendsByUserId(userId)
            .Where(f => f.UserId == userId && f.FriendId == friendRequest!.ReceiverId ||
                        f.UserId == friendRequest!.ReceiverId && f.FriendId == userId)
            .Select(f => f.UserId == userId ? f.FriendUser : f.User)
            .FirstOrDefaultAsync(cancellationToken);

        if (friends is not null)
        {
            _logger.LogError("You cant accept a friend request from friend");
            throw new FriendRequestException("You cant accept a friend request from friend");
        }

        if (friendRequest!.ReceiverId == userModel!.Id)
        {
            await _friendshipRepository.CreateFriendshipAsync(new Friendship()
            {
                UserId = userModel!.Id,
                FriendId = friendRequest!.Sender.Id,
            }, cancellationToken);

            await _friendRequestRepository.DeleteFriendRequestAsync(new FriendRequest()
            {
                SenderId = friendRequest!.Sender.Id,
                ReceiverId = userModel.Id
            }, cancellationToken);

            // in notification box
            return await _notificationRepository.CreateNotification(new FriendRequestNotification()
            {
                NotificationMessage =
                    $"Friend request to {friendRequest.Receiver.Profile.Name} {friendRequest.Receiver.Profile.Surname} was accepted",
                CreatedAt = DateTime.Now,
                IsRead = false,
                ToUserId = friendRequest!.Sender.Id,
                InitiatorId = friendRequest.Receiver.Id,
            }, cancellationToken);
        }

        _logger.LogError("User is not receiver");
        throw new FriendRequestException("User is not receiver");
        
    }

    public async Task CancelRequest(int userId, int requestId, CancellationToken cancellationToken = default)
    {
        var userModel = await _userService.GetByIdAsync(userId, cancellationToken);
        var friendRequest = await _friendRequestRepository.GetByIdAsync(requestId, cancellationToken);

        _logger.LogAndThrowErrorIfNull(userModel, new UserNotFoundException($"User with ID {userId} not found."));
        _logger.LogAndThrowErrorIfNull(friendRequest,
            new FriendRequestException($"Friend request by id {requestId} not found"));

        if (friendRequest!.ReceiverId == userModel!.Id)
        {
            await _friendRequestRepository.DeleteFriendRequestAsync(new FriendRequest()
            {
                SenderId = friendRequest!.Sender.Id,
                ReceiverId = userModel.Id
            }, cancellationToken);
        }
        else
        {
            _logger.LogError("User is not receiver");
            throw new FriendRequestException("User is not receiver");
        }
    }

<<<<<<< HEAD
    public async Task<IEnumerable<FriendRequestModel>> GetAllIncomeRequest(int userId,
        CancellationToken cancellationToken = default)
=======
    public async Task<PaginationResultModel<FriendRequestModel>> GetAllIncomeRequest(int userId,PaginationModel pagination, CancellationToken cancellationToken = default)
>>>>>>> 78060c6f
    {
        var userRequests = await _friendRequestRepository.GetAll()
            .Include(u => u.Sender.Profile)
            .Include(u => u.Receiver.Profile)
            .Where(u => u.ReceiverId == userId)
            .Pagination(pagination.CurrentPage, pagination.PageSize)
            .ToListAsync(cancellationToken);

        var userRequestsModels = _mapper.Map<IEnumerable<FriendRequestModel>>(userRequests);

        var paginationModel = new PaginationResultModel<FriendRequestModel>
        {
            Data = userRequestsModels,
            CurrentPage = pagination.CurrentPage,
            PageSize = pagination.PageSize,
            TotalItems = userRequests.Count,
        };

        return paginationModel;
    }

<<<<<<< HEAD
    public async Task<IEnumerable<FriendRequestModel>> GetAllSentRequest(int userId,
        CancellationToken cancellationToken)
=======
    public async Task<PaginationResultModel<FriendRequestModel>> GetAllSentRequest(int userId, PaginationModel pagination, CancellationToken cancellationToken)
>>>>>>> 78060c6f
    {
        var userRequests = await _friendRequestRepository.GetAll()
            .Include(u => u.Sender.Profile)
            .Include(u => u.Receiver.Profile)
            .Where(u => u.SenderId == userId)
            .Pagination(pagination.CurrentPage, pagination.PageSize)
            .ToListAsync(cancellationToken);

<<<<<<< HEAD
        return _mapper.Map<List<FriendRequestModel>>(userRequests);
=======
        var userRequestsModels = _mapper.Map<IEnumerable<FriendRequestModel>>(userRequests);

        var paginationModel = new PaginationResultModel<FriendRequestModel>
        {
            Data = userRequestsModels,
            CurrentPage = pagination.CurrentPage,
            PageSize = pagination.PageSize,
            TotalItems = userRequests.Count,
        };

        return paginationModel;
>>>>>>> 78060c6f
    }
}<|MERGE_RESOLUTION|>--- conflicted
+++ resolved
@@ -199,12 +199,7 @@
         }
     }
 
-<<<<<<< HEAD
-    public async Task<IEnumerable<FriendRequestModel>> GetAllIncomeRequest(int userId,
-        CancellationToken cancellationToken = default)
-=======
     public async Task<PaginationResultModel<FriendRequestModel>> GetAllIncomeRequest(int userId,PaginationModel pagination, CancellationToken cancellationToken = default)
->>>>>>> 78060c6f
     {
         var userRequests = await _friendRequestRepository.GetAll()
             .Include(u => u.Sender.Profile)
@@ -226,12 +221,7 @@
         return paginationModel;
     }
 
-<<<<<<< HEAD
-    public async Task<IEnumerable<FriendRequestModel>> GetAllSentRequest(int userId,
-        CancellationToken cancellationToken)
-=======
     public async Task<PaginationResultModel<FriendRequestModel>> GetAllSentRequest(int userId, PaginationModel pagination, CancellationToken cancellationToken)
->>>>>>> 78060c6f
     {
         var userRequests = await _friendRequestRepository.GetAll()
             .Include(u => u.Sender.Profile)
@@ -240,9 +230,6 @@
             .Pagination(pagination.CurrentPage, pagination.PageSize)
             .ToListAsync(cancellationToken);
 
-<<<<<<< HEAD
-        return _mapper.Map<List<FriendRequestModel>>(userRequests);
-=======
         var userRequestsModels = _mapper.Map<IEnumerable<FriendRequestModel>>(userRequests);
 
         var paginationModel = new PaginationResultModel<FriendRequestModel>
@@ -254,6 +241,5 @@
         };
 
         return paginationModel;
->>>>>>> 78060c6f
     }
 }