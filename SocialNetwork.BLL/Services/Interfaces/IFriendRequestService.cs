﻿using SocialNetwork.BLL.Models;

namespace SocialNetwork.BLL.Services.Interfaces;

public interface IFriendRequestService : IBaseService<FriendRequestModel>
{
    Task<FriendRequestModel> GetByUsersId(int senderId, int receiverId, CancellationToken cancellationToken = default);
<<<<<<< HEAD
    Task SendRequest(int userId, int receiverId, CancellationToken cancellationToken = default);
    Task AcceptRequest(int userId, int requestId, CancellationToken cancellationToken = default);
    Task CancelRequest(int userId, int requestId, CancellationToken cancellationToken = default);
    Task<IEnumerable<FriendRequestModel>> GetAllIncomeRequest(int userId, CancellationToken cancellationToken = default);
    Task<IEnumerable<FriendRequestModel>> GetAllSentRequest(int userId, CancellationToken cancellationToken = default);
=======
    /// <summary>
    /// Create friend request and notification about it
    /// </summary>
    /// <returns>notification id</returns>
    Task<int> SendRequest(int userId, int receiverId, CancellationToken cancellationToken = default);
    
    /// <summary>
    /// Create friendship, delete request and create notification about confirmation
    /// </summary>
    /// <returns>notification id</returns>
    Task<int> AcceptRequest(int userId, int requestId, CancellationToken cancellationToken = default);
    Task CancelRequest(int userId, int requestId, CancellationToken cancellationToken = default);
    Task<PaginationResultModel<FriendRequestModel>> GetAllIncomeRequest(int userId, PaginationModel pagination, CancellationToken cancellationToken = default);
    Task<PaginationResultModel<FriendRequestModel>> GetAllSentRequest(int userId, PaginationModel pagination, CancellationToken cancellationToken = default);
>>>>>>> fd9bd7eb
}<|MERGE_RESOLUTION|>--- conflicted
+++ resolved
@@ -5,13 +5,6 @@
 public interface IFriendRequestService : IBaseService<FriendRequestModel>
 {
     Task<FriendRequestModel> GetByUsersId(int senderId, int receiverId, CancellationToken cancellationToken = default);
-<<<<<<< HEAD
-    Task SendRequest(int userId, int receiverId, CancellationToken cancellationToken = default);
-    Task AcceptRequest(int userId, int requestId, CancellationToken cancellationToken = default);
-    Task CancelRequest(int userId, int requestId, CancellationToken cancellationToken = default);
-    Task<IEnumerable<FriendRequestModel>> GetAllIncomeRequest(int userId, CancellationToken cancellationToken = default);
-    Task<IEnumerable<FriendRequestModel>> GetAllSentRequest(int userId, CancellationToken cancellationToken = default);
-=======
     /// <summary>
     /// Create friend request and notification about it
     /// </summary>
@@ -26,5 +19,4 @@
     Task CancelRequest(int userId, int requestId, CancellationToken cancellationToken = default);
     Task<PaginationResultModel<FriendRequestModel>> GetAllIncomeRequest(int userId, PaginationModel pagination, CancellationToken cancellationToken = default);
     Task<PaginationResultModel<FriendRequestModel>> GetAllSentRequest(int userId, PaginationModel pagination, CancellationToken cancellationToken = default);
->>>>>>> fd9bd7eb
 }