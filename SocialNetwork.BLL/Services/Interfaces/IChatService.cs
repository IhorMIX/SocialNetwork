﻿using SocialNetwork.BLL.Models;
using SocialNetwork.DAL.Entity;

namespace SocialNetwork.BLL.Services.Interfaces;

public interface IChatService : IBaseService<ChatModel>
{
    Task CreateP2PChat(int userId, int user2Id, ChatModel chatModel, CancellationToken cancellationToken = default);
    Task<ChatModel> CreateGroupChat(int userId, ChatModel chatModel, CancellationToken cancellationToken = default);
<<<<<<< HEAD
    Task AddUsers(int userId, int chatId, List<int> userIds, CancellationToken cancellationToken = default);
    Task DelMembers(int userId, int chatId, List<int> userIds, CancellationToken cancellationToken = default);
=======
    Task<IEnumerable<ChatNotificationModel>> AddUsers(int userId, int chatId, List<int> userIds, CancellationToken cancellationToken = default);
    Task<IEnumerable<ChatNotificationModel>> DelMembers(int userId, int chatId, List<int> userIds, CancellationToken cancellationToken = default);
>>>>>>> fd9bd7eb
    
    Task<ChatModel> EditChat(int userId, int chatId, ChatModel chatModel, CancellationToken cancellationToken = default);
    Task DeleteChat(int userId, int chatId, CancellationToken cancellationToken = default);
    Task<PaginationResultModel<ChatModel>> FindChatByName(int userId, PaginationModel pagination, string chatName, CancellationToken cancellationToken = default);
    Task<PaginationResultModel<ChatModel>> GetAllChats(int userId, CancellationToken cancellationToken = default);
    Task<PaginationResultModel<ChatModel>> GetAllChats(int userId, PaginationModel? pagination, CancellationToken cancellationToken = default);

    Task AddRole(int userId, int chatId, RoleModel roleModel, CancellationToken cancellationToken = default);
    Task<RoleModel> GetRoleById(int userId, int chatId, int roleId, CancellationToken cancellationToken = default);
    Task DelRole(int userId, int chatId, int roleId, CancellationToken cancellationToken = default);
    Task<RoleModel> EditRole(int userId, int chatId, int roleId, RoleModel roleModel, CancellationToken cancellationToken = default);

    Task SetRole(int userId, int chatId, int roleId, List<int> userIds, CancellationToken cancellationToken = default);
    Task UnSetRole(int userId, int chatId, int roleId, List<int> userIds, CancellationToken cancellationToken = default);

    Task<PaginationResultModel<RoleModel>> GetAllChatRoles(int userId,PaginationModel pagination, int chatId, CancellationToken cancellationToken = default);

    Task<PaginationResultModel<ChatMemberModel>> GetChatMembers(int userId, PaginationModel pagination, int chatId, int roleId, CancellationToken cancellationToken = default);
    
    Task<PaginationResultModel<ChatMemberModel>> GetChatMembers(int userId, PaginationModel pagination, int chatId, CancellationToken cancellationToken = default);
    Task<List<RoleModel>> EditRolesRank(int userId, int chatId, List<RoleModel> roleModels, CancellationToken cancellationToken = default);

    Task LeaveChat(int userId, int chatId, CancellationToken cancellationToken = default);
    Task MakeHost(int userId, int chatId, int user2Id, CancellationToken cancellationToken = default);
    Task<bool> UserInChatCheck(int userId, int chatId, CancellationToken cancellationToken = default);
}<|MERGE_RESOLUTION|>--- conflicted
+++ resolved
@@ -7,13 +7,8 @@
 {
     Task CreateP2PChat(int userId, int user2Id, ChatModel chatModel, CancellationToken cancellationToken = default);
     Task<ChatModel> CreateGroupChat(int userId, ChatModel chatModel, CancellationToken cancellationToken = default);
-<<<<<<< HEAD
-    Task AddUsers(int userId, int chatId, List<int> userIds, CancellationToken cancellationToken = default);
-    Task DelMembers(int userId, int chatId, List<int> userIds, CancellationToken cancellationToken = default);
-=======
     Task<IEnumerable<ChatNotificationModel>> AddUsers(int userId, int chatId, List<int> userIds, CancellationToken cancellationToken = default);
     Task<IEnumerable<ChatNotificationModel>> DelMembers(int userId, int chatId, List<int> userIds, CancellationToken cancellationToken = default);
->>>>>>> fd9bd7eb
     
     Task<ChatModel> EditChat(int userId, int chatId, ChatModel chatModel, CancellationToken cancellationToken = default);
     Task DeleteChat(int userId, int chatId, CancellationToken cancellationToken = default);
