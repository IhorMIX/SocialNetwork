﻿using AutoMapper;
using Microsoft.EntityFrameworkCore;
using Microsoft.Extensions.DependencyInjection;
using Microsoft.Extensions.Logging;
using SocialNetwork.BLL.Exceptions;
using SocialNetwork.BLL.Helpers;
using SocialNetwork.BLL.Models;
using SocialNetwork.BLL.Services.Interfaces;
using SocialNetwork.DAL.Entity;
using SocialNetwork.DAL.Entity.Enums;
using SocialNetwork.DAL.Repository.Interfaces;

namespace SocialNetwork.BLL.Services;

public class MessageService : IMessageService
{
    private readonly IMessageRepository _messageRepository;
    private readonly ILogger<MessageService> _logger;
    private readonly IMapper _mapper;
    private readonly IChatRepository _chatRepository;
    private readonly IChatMemberRepository _chatMemberRepository;
    private readonly IMessageReadStatusRepository _messageReadStatusRepository;
    private readonly INotificationRepository _notificationRepository;

<<<<<<< HEAD
    public MessageService(ILogger<MessageService> logger, IMapper mapper, IMessageRepository messageRepository, IChatRepository chatRepository, IChatMemberRepository chatMemberRepository)
=======
    public MessageService(ILogger<MessageService> logger, IMapper mapper, IMessageRepository messageRepository, IChatRepository chatRepository, IChatMemberRepository chatMemberRepository, IMessageReadStatusRepository messageReadStatusRepository, INotificationRepository notificationRepository)
>>>>>>> fd9bd7eb
    {
        _logger = logger;
        _mapper = mapper;
        _messageRepository = messageRepository;
        _chatRepository = chatRepository;
        _chatMemberRepository = chatMemberRepository;
        _messageReadStatusRepository = messageReadStatusRepository;
        _notificationRepository = notificationRepository;
    }

    public async Task<MessageModel?> GetByIdAsync(int id, CancellationToken cancellationToken = default)
    {
        return _mapper.Map<MessageModel>(await _messageRepository.GetByIdAsync(id, cancellationToken));
    }

    public async Task<MessageModel> CreateMessage(int userId, int chatId, MessageModel messageModel, CancellationToken cancellationToken = default)
    {
        var chatMemberDb = await _chatMemberRepository.GetByUserIdAndChatId(userId, chatId, cancellationToken);
        _logger.LogAndThrowErrorIfNull(chatMemberDb, new UserNotFoundException($"Chat member with id-{userId} not found"));
        
        var access = new List<ChatAccess>
        {
            ChatAccess.SendMessages
        };
        if (messageModel.FileModels?.Any() == true)
        {
            access.Add(ChatAccess.SendFiles);
        }

        var hasUserAccess = chatMemberDb!.Role.HasAccess(access);

        if (!hasUserAccess)
        {
            throw new NoRightException($"You have no rights for it");
        }
        
        var chatDb = await _chatRepository.GetByIdAsync(chatId, cancellationToken);
        _logger.LogAndThrowErrorIfNull(chatDb, new UserNotFoundException($"Chat with id-{chatId} not found"));

        var messageReadStatuses = new List<MessageReadStatus>();
        var chatMembers = chatDb!.ChatMembers.Where(i => i.User.Id != chatMemberDb.User.Id).ToList();
        foreach (var chatMember in chatMembers)
        {
            messageReadStatuses.Add(new()
            {
                ChatMemberId = chatMember.Id,
                ReadAt = DateTime.Now,
            });
        }
        
        var messageDb = await _messageRepository.CreateMessageAsync(new Message
        {
            Text = messageModel.Text,
            Files = _mapper.Map<List<FileEntity>>(messageModel.FileModels),
            CreatedAt = DateTime.Now,
            AuthorId = chatMemberDb!.Id,
            ChatId = chatId,
            ToReplyMessageId = null,
            Author = chatMemberDb,
            Chat = chatDb!,
            ToReplyMessage = null,
            Reactions = new List<Reaction>(),
            MessageReadStatuses = messageReadStatuses
        }, cancellationToken);
        
        return _mapper.Map<MessageModel>(messageDb);
    }
    
    public async Task DeleteMessageAsync(int userId, int chatId, int messageId, bool isForAuthor, CancellationToken cancellationToken = default)
    {
        var chatMemberDb = await _chatMemberRepository.GetByUserIdAndChatId(userId, chatId, cancellationToken);
        _logger.LogAndThrowErrorIfNull(chatMemberDb, new UserNotFoundException($"Chat member with id-{userId} not found"));
        
        var hasAccess = chatMemberDb!.Role.HasAccess(new List<ChatAccess>{ ChatAccess.DelMessages });
        if (!hasAccess)
            throw new NoRightException($"You have no rights for it");
        
        var chatDb = await _chatRepository.GetByIdAsync(chatId, cancellationToken);
        _logger.LogAndThrowErrorIfNull(chatDb, new UserNotFoundException($"Chat with id-{chatId} not found"));

        var messageDb = await _messageRepository.GetByIdAsync(messageId, cancellationToken);
        _logger.LogAndThrowErrorIfNull(chatDb, new UserNotFoundException($"Message with id-{messageId} not found"));
        
        if (isForAuthor && messageDb!.AuthorId == chatMemberDb.Id)
        {
            messageDb!.IsDeleted = true;
            await _messageRepository.EditMessageAsync(messageDb, cancellationToken);
        }
        else
        {
            await _messageRepository.DeleteAsync(messageDb!, cancellationToken);
        }
    }

    public async Task<MessageModel> EditMessageAsync(int userId, int chatId, int messageId, MessageModel messageModel,
        CancellationToken cancellationToken = default)
    {
        var chatMemberDb = await _chatMemberRepository.GetByUserIdAndChatId(userId, chatId, cancellationToken);
        _logger.LogAndThrowErrorIfNull(chatMemberDb, new UserNotFoundException($"Chat member with id-{userId} not found"));
        
        var access = new List<ChatAccess>
        {
            ChatAccess.SendMessages
        };
        if (messageModel.FileModels?.Any() == true)
        {
            access.Add(ChatAccess.SendFiles);
        }
        var hasUserAccess = chatMemberDb!.Role.HasAccess(access);
        if (!hasUserAccess)
        {
            throw new NoRightException($"You have no rights for it");
        }
        
        var chatDb = await _chatRepository.GetByIdAsync(chatId, cancellationToken);
        _logger.LogAndThrowErrorIfNull(chatDb, new UserNotFoundException($"Chat with id-{chatId} not found"));

        var messageDb = await _messageRepository.GetByIdAsync(messageId, cancellationToken);
        _logger.LogAndThrowErrorIfNull(messageDb, new UserNotFoundException($"Message with id-{messageId} not found"));

        
        foreach (var propertyMap in ReflectionHelper.WidgetUtil<MessageModel, Message>.PropertyMap)
        {
            var messageProperty = propertyMap.Item1;
            var messageDbProperty = propertyMap.Item2;

            var messageSourceValue = messageProperty.GetValue(messageModel);
            var messageTargetValue = messageDbProperty.GetValue(messageDb);

            if (messageSourceValue != null && !messageSourceValue.Equals(0) && !ReferenceEquals(messageSourceValue, "") && !messageSourceValue.Equals(messageTargetValue))
            {
                messageDbProperty.SetValue(messageDb, messageSourceValue);
            }
        }
        
        messageDb = await _messageRepository.EditMessageAsync(messageDb!, cancellationToken);
        return _mapper.Map<MessageModel>(messageDb);
    }
    
    public async Task<MessageModel> ReplyMessageAsync(int userId, int chatId, int messageId, MessageModel messageModel,
        CancellationToken cancellationToken = default)
    {
        var chatMemberDb = await _chatMemberRepository.GetByUserIdAndChatId(userId, chatId, cancellationToken);
        _logger.LogAndThrowErrorIfNull(chatMemberDb, new UserNotFoundException($"Chat member with id-{userId} not found"));
        
        var access = new List<ChatAccess>
        {
            ChatAccess.SendMessages
        };
        if (messageModel.FileModels?.Any() == true)
        {
            access.Add(ChatAccess.SendFiles);
        }
        var hasUserAccess = chatMemberDb!.Role.HasAccess(access);
        if (!hasUserAccess)
        {
            throw new NoRightException($"You have no rights for it");
        }
        
        var chatDb = await _chatRepository.GetByIdAsync(chatId, cancellationToken);
        _logger.LogAndThrowErrorIfNull(chatDb, new UserNotFoundException($"Chat with id-{chatId} not found"));

        var messageToReply = await _messageRepository.GetByIdAsync(messageId, cancellationToken);
        _logger.LogAndThrowErrorIfNull(chatDb, new UserNotFoundException($"Message with id-{messageId} not found"));
        
        var messageReadStatuses = new List<MessageReadStatus>();
        var chatMembers = chatDb!.ChatMembers.Where(i => i.User.Id != chatMemberDb.User.Id).ToList();
        foreach (var chatMember in chatMembers)
        {
            messageReadStatuses.Add(new()
            {
                ChatMemberId = chatMember.Id,
                ReadAt = DateTime.Now,
            });
        }
        
        var messageDb = await _messageRepository.CreateMessageAsync(new Message
        {
            Text = messageModel.Text,
            Files = _mapper.Map<List<FileEntity>>(messageModel.FileModels),
            CreatedAt = DateTime.Now,
            AuthorId = chatMemberDb!.Id,
            ChatId = chatId,
            ToReplyMessageId = messageToReply!.Id,
            Author = chatMemberDb,
            Chat = chatDb!,
            ToReplyMessage = messageToReply,
            Reactions = new List<Reaction>(),
            MessageReadStatuses = messageReadStatuses
        }, cancellationToken);
        
        var chatNotifications = chatDb.ChatMembers.Where(r => r.User.Id != chatMemberDb.User.Id).Select(chatMember => new MessageNotification
        {
            NotificationMessage = messageDb.Text,
            CreatedAt = DateTime.Now,
            ToUserId = chatMember.User.Id,
            InitiatorId = chatMemberDb.User.Id,
            ChatId = chatDb.Id,
            MessageId = messageDb.Id,
        }).ToList();
        
        await _notificationRepository.CreateNotifications(chatNotifications, cancellationToken);
        
        return _mapper.Map<MessageModel>(messageDb);
    }

    public async Task<List<MessageModel>> GetMessagesAsync(int userId, int chatId, CancellationToken cancellationToken = default)
    {
        var chatMemberDb = await _chatMemberRepository.GetByUserIdAndChatId(userId, chatId, cancellationToken);
        _logger.LogAndThrowErrorIfNull(chatMemberDb, new UserNotFoundException($"Chat member with id-{userId} not found"));
        
        var chatDb = await _chatRepository.GetByIdAsync(chatId, cancellationToken);
        _logger.LogAndThrowErrorIfNull(chatDb, new UserNotFoundException($"Chat with id-{chatId} not found"));

        var messages = await _messageRepository.GetAll()
            .Where(m => m.ChatId == chatId && (!m.IsDeleted || m.AuthorId != chatMemberDb!.Id))
            .ToListAsync(cancellationToken);
        
        return _mapper.Map<List<MessageModel>>(messages);
    }

    public async Task<MessageModel> GetLastMessageAsync(int userId, int chatId, CancellationToken cancellationToken = default)
    {
        var chatMemberDb = await _chatMemberRepository.GetByUserIdAndChatId(userId, chatId, cancellationToken);
        _logger.LogAndThrowErrorIfNull(chatMemberDb, new UserNotFoundException($"Chat member with id-{userId} not found"));
        
        var chatDb = await _chatRepository.GetByIdAsync(chatId, cancellationToken);
        _logger.LogAndThrowErrorIfNull(chatDb, new UserNotFoundException($"Chat with id-{chatId} not found"));

        return _mapper.Map<MessageModel> (await _messageRepository.GetAll().Where(m => m.ChatId == chatId && m.IsDeleted == false).LastOrDefaultAsync(cancellationToken));
    }

    public async Task<MessageModel> GetByIdAsync(int userId, int chatId, int messageId, CancellationToken cancellationToken = default)
    {
        var chatMemberDb = await _chatMemberRepository.GetByUserIdAndChatId(userId, chatId, cancellationToken);
        _logger.LogAndThrowErrorIfNull(chatMemberDb, new UserNotFoundException($"Chat member with id-{userId} not found"));
        
        var chatDb = await _chatRepository.GetByIdAsync(chatId, cancellationToken);
        _logger.LogAndThrowErrorIfNull(chatDb, new UserNotFoundException($"Chat with id-{chatId} not found"));

        return _mapper.Map<MessageModel> (await _messageRepository.GetAll()
            .Where(m => m.ChatId == chatId && m.Id == messageId && !m.IsDeleted)
            .SingleOrDefaultAsync(cancellationToken));
    }

    public async Task<List<MessageModel>> GetMessagesByTextAsync(int userId, int chatId, string text, CancellationToken cancellationToken = default)
    {
        var chatMemberDb = await _chatMemberRepository.GetByUserIdAndChatId(userId, chatId, cancellationToken);
        _logger.LogAndThrowErrorIfNull(chatMemberDb, new UserNotFoundException($"Chat member with id-{userId} not found"));
        
        var chatDb = await _chatRepository.GetByIdAsync(chatId, cancellationToken);
        _logger.LogAndThrowErrorIfNull(chatDb, new UserNotFoundException($"Chat with id-{chatId} not found"));
        
        return _mapper.Map<List<MessageModel>> (await _messageRepository.GetAll()
            .Where(m => m.ChatId == chatId && m.Text.Contains(text) && !m.IsDeleted)
            .ToListAsync(cancellationToken));
    }

    public async Task ReadMessages(int userId, int chatId, IEnumerable<MessageModel> messageModels, CancellationToken cancellationToken = default)
    {
        var chatMemberDb = await _chatMemberRepository.GetByUserIdAndChatId(userId, chatId, cancellationToken);
        _logger.LogAndThrowErrorIfNull(chatMemberDb, new UserNotFoundException($"Chat member with id-{userId} not found"));

        List<MessageReadStatusModel> messageReadStatuses = messageModels.Where(i => i.Author!.Id != chatMemberDb!.Id && i.MessageReadStatuses != null)
            .Select(i => i.MessageReadStatuses!.SingleOrDefault(i => i.ChatMemberId == chatMemberDb!.Id))
            .ToList();
        messageReadStatuses = messageReadStatuses.Select(messageStatus =>
        {
            messageStatus.IsRead = true;
            messageStatus.ReadAt = DateTime.Now;
            return messageStatus;
        }).ToList();

        var messageIds = messageModels.Select(m => m.Id);
        var messNotification = await _notificationRepository.GetAll()
            .Where(r => messageIds.Contains((r as MessageNotification)!.Message.Id))
            .ToListAsync(cancellationToken);
        
        await _notificationRepository.RemoveNotification(messNotification, cancellationToken);
        
        await _messageReadStatusRepository.UpdateStatus(_mapper.Map<IEnumerable<MessageReadStatus>>(messageReadStatuses), cancellationToken);
    }
    
    public async Task<List<MessageNotificationModel>> CreateNotification(MessageModel model, IEnumerable<int> connectedUsersIds,
        CancellationToken cancellationToken = default)
    {
        var notifications = model.Chat.ChatMembers!
            .Where(r => r.User.Id != model.AuthorId && !connectedUsersIds.Contains(r.User.Id))
            .Select(chatMember =>  new MessageNotification
            {
                NotificationMessage = model.Text,
                CreatedAt = DateTime.Now,
                ToUserId = chatMember.User.Id,
                InitiatorId = model.Author!.User.Id,
                ChatId = model.ChatId,
                MessageId = model.Id,
            }).ToList();
        
        await _notificationRepository.CreateNotifications(notifications, cancellationToken);
        
        return _mapper.Map<List<MessageNotificationModel>>(notifications);
    }
}<|MERGE_RESOLUTION|>--- conflicted
+++ resolved
@@ -22,11 +22,7 @@
     private readonly IMessageReadStatusRepository _messageReadStatusRepository;
     private readonly INotificationRepository _notificationRepository;
 
-<<<<<<< HEAD
-    public MessageService(ILogger<MessageService> logger, IMapper mapper, IMessageRepository messageRepository, IChatRepository chatRepository, IChatMemberRepository chatMemberRepository)
-=======
     public MessageService(ILogger<MessageService> logger, IMapper mapper, IMessageRepository messageRepository, IChatRepository chatRepository, IChatMemberRepository chatMemberRepository, IMessageReadStatusRepository messageReadStatusRepository, INotificationRepository notificationRepository)
->>>>>>> fd9bd7eb
     {
         _logger = logger;
         _mapper = mapper;
