--- conflicted
+++ resolved
@@ -36,13 +36,9 @@
         IFriendshipService friendshipService,
         IRoleRepository roleRepository,
         IChatMemberRepository chatMemberRepository,
-<<<<<<< HEAD
-        IOptions<RoleOption> roleOptions, INotificationRepository notificationRepository)
-=======
-        IOptions<RoleOption> roleOptions,
+        IOptions<RoleOption> roleOptions, INotificationRepository notificationRepository,
         IBlackListRepository blackListRepository,
         IBlackListService blackListService)
->>>>>>> 6bfdb1f1
     {
         _chatRepository = chatRepository;
         _logger = logger;
@@ -184,11 +180,6 @@
         var usersToAdd = await _userRepository.GetAll().Where(i => idsToAdd.Contains(i.Id))
         .ToListAsync(cancellationToken);
         _logger.LogAndThrowErrorIfNull(usersToAdd, new ChatNotFoundException($"Chat with this Id {chatId} not found"));
-<<<<<<< HEAD
-    
-        List<ChatMember> chatMembers = new List<ChatMember>();
-        foreach (var userToAdd in usersToAdd)
-=======
 
         var BannedUsers = await _blackListRepository.GetAll().Where(i => i.UserId == userId && idsToAdd.Contains(i.BannedUserId)
         || idsToAdd.Contains(i.UserId) && i.BannedUserId == userId).ToListAsync(cancellationToken);
@@ -197,13 +188,25 @@
             .Union(BannedUsers.Where(r => r.UserId != userDb!.Id).Select(r => r.User)).ToList();
 
         foreach (var us in bannedUserInChat)
->>>>>>> 6bfdb1f1
         {
             usersToAdd.Remove(us);
         }
-<<<<<<< HEAD
-    
+
+        var chatMembers = usersToAdd.Select(user => new ChatMember
+        {
+            Chat = chatDb,
+            User = user,
+            Role = new List<Role>(roleList)
+        }).ToList();
+
         await _chatRepository.AddChatMemberAsync(chatMembers, chatDb, cancellationToken);
+        
+        if (bannedUserInChat.Any())
+        {
+            var banedUs = bannedUserInChat.Select(r => r.Id).ToList();
+            var excludedUsersMessage = string.Join(", ", banedUs);
+            throw new BannedUserException($"Users {excludedUsersMessage} were not added to the chat.");
+        }
         
         // in notification box
         var chatNotifications = usersToAdd.Select(userToAdd => new ChatNotification
@@ -219,24 +222,6 @@
         
         await _notificationRepository.CreateNotifications(chatNotifications, cancellationToken);
         
-=======
-
-        var chatMembers = usersToAdd.Select(user => new ChatMember
-        {
-            Chat = chatDb,
-            User = user,
-            Role = new List<Role>(roleList)
-        }).ToList();
-
-        await _chatRepository.AddChatMemberAsync(chatMembers, chatDb, cancellationToken);
-
-        if (bannedUserInChat.Any())
-        {
-            var banedUs = bannedUserInChat.Select(r => r.Id).ToList();
-            var excludedUsersMessage = string.Join(", ", banedUs);
-            throw new BannedUserException($"Users {excludedUsersMessage} were not added to the chat.");
-        }
->>>>>>> 6bfdb1f1
     }
     
     public async Task DelMembers(int userId, int chatId, List<int> userIds,
@@ -326,7 +311,7 @@
         }
         await _chatRepository.EditChat(chatDb!, cancellationToken);
 
-        // in chat
+        // notification message in chat
         // user edited chat (and enumerate changes)
         //
         
@@ -653,7 +638,7 @@
         
         await _chatRepository.DelChatMemberAsync(new List<ChatMember>{userInChat}, chatDb!, cancellationToken);
         
-        // in chat
+        // notification message in chat
         // user leaved
     }
 
@@ -680,7 +665,7 @@
         adminRole.ChatMembers.Add(user2InChat!);
         await _roleRepository.EditRole(_mapper.Map<Role>(adminRole), cancellationToken);
         
-        // in chat
+        // notification message in chat
         // user is new host
     }
 }